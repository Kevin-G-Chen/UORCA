import os
import json
import pandas as pd
from mcp.server.fastmcp import FastMCP
from ResultsIntegration import ResultsIntegrator
<<<<<<< HEAD
from streamlit_tabs.helpers import log_streamlit_function
=======
from shared.workflow_logging import log_tool
>>>>>>> a1a79b98

server = FastMCP("UORCA-Tools")

def load_long_table(results_dir: str) -> pd.DataFrame:
    """
    Build a DataFrame with one row per (analysis_id, contrast_id, gene)
    with columns: analysis_id, contrast_id, Gene, logFC, pvalue.
    """
    ri = ResultsIntegrator(results_dir)
    ri.load_data()
    pieces = []
    for aid, contrasts in ri.deg_data.items():
        for cid, df in contrasts.items():
            # normalize p-value column - prefer adjusted p-value if available
            df2 = df.copy()
            if 'adj.P.Val' in df.columns:
                df2 = df2.rename(columns={'adj.P.Val': 'pvalue'})
            elif 'P.Value' in df.columns:
                df2 = df2.rename(columns={'P.Value': 'pvalue'})

            # Ensure we have the required columns
            if 'Gene' not in df2.columns or 'logFC' not in df2.columns or 'pvalue' not in df2.columns:
                continue

            df_sub = df2[['Gene','logFC','pvalue']].copy()
            df_sub['analysis_id'] = aid
            df_sub['contrast_id'] = cid
            pieces.append(df_sub[['analysis_id','contrast_id','Gene','logFC','pvalue']])

    if not pieces:
        # Return empty DataFrame with correct structure if no data
        return pd.DataFrame(columns=['analysis_id','contrast_id','Gene','logFC','pvalue'])

    return pd.concat(pieces, ignore_index=True)

# Load upon import
RESULTS_DIR = os.getenv('RESULTS_DIR', '/UORCA_results')
try:
    LONG_DF = load_long_table(RESULTS_DIR)
except Exception as e:
    print(f"Warning: Could not load long table from {RESULTS_DIR}: {e}")
    # Create empty DataFrame with correct structure as fallback
    LONG_DF = pd.DataFrame(columns=['analysis_id','contrast_id','Gene','logFC','pvalue'])

# 1) Top recurring DEGs
@server.tool()
<<<<<<< HEAD
@log_streamlit_function
=======
@log_tool
>>>>>>> a1a79b98
async def get_most_common_genes(lfc_thresh: float, p_thresh: float, top_n: int) -> str:
    """
    Find the most commonly differentially expressed genes across contrasts.

    Args:
        lfc_thresh: Minimum absolute log2 fold change threshold
        p_thresh: Maximum p-value threshold
        top_n: Number of top genes to return

    Returns:
        JSON string with list of genes and their occurrence counts
    """
    df = LONG_DF[(LONG_DF.logFC.abs() >= lfc_thresh) & (LONG_DF.pvalue < p_thresh)]
    counts = df.groupby("Gene").size().nlargest(top_n)
    return json.dumps([{"gene": g, "count": int(c)} for g, c in counts.items()])

# 2) Per-gene + contrast stats
@server.tool()
<<<<<<< HEAD
@log_streamlit_function
=======
@log_tool
>>>>>>> a1a79b98
async def get_gene_contrast_stats(gene: str, contrast_id: str = None) -> str:
    """
    Get statistics for a specific gene across contrasts.

    Args:
        gene: Gene symbol to look up
        contrast_id: Optional specific contrast to filter to

    Returns:
        JSON string with gene statistics across contrasts
    """
    df = LONG_DF[LONG_DF.Gene == gene]
    if contrast_id:
        df = df[df.contrast_id == contrast_id]
    return json.dumps(df[["contrast_id","logFC","pvalue"]].to_dict("records"))

# 3) Filter by set A vs set B
@server.tool()
<<<<<<< HEAD
@log_streamlit_function
=======
@log_tool
>>>>>>> a1a79b98
async def filter_genes_by_contrast_sets(set_a: list, set_b: list, lfc_thresh: float, p_thresh: float) -> str:
    """
    Find genes that are significant in contrast set A but not in set B.

    Args:
        set_a: List of contrast IDs for set A
        set_b: List of contrast IDs for set B
        lfc_thresh: Minimum absolute log2 fold change threshold
        p_thresh: Maximum p-value threshold

    Returns:
        JSON string with genes unique to set A and summary counts
    """
    dfA = LONG_DF[
        LONG_DF.contrast_id.isin(set_a) &
        (LONG_DF.logFC.abs() >= lfc_thresh) &
        (LONG_DF.pvalue < p_thresh)
    ]
    genesA = set(dfA.Gene)

    dfB = LONG_DF[
        LONG_DF.contrast_id.isin(set_b) &
        (LONG_DF.logFC.abs() >= lfc_thresh) &
        (LONG_DF.pvalue < p_thresh)
    ]
    genesB = set(dfB.Gene)

    result = sorted(genesA - genesB)
    return json.dumps({
        "genes": result,
        "counts": {
            "in_A": len(result),
            "total_A": len(genesA),
            "total_B": len(genesB)
        }
    })

# 4) Contrast mini-summary
@server.tool()
<<<<<<< HEAD
@log_streamlit_function
=======
@log_tool
>>>>>>> a1a79b98
async def summarize_contrast(contrast_id: str, lfc_thresh: float, p_thresh: float, max_genes: int = 10) -> str:
    """
    Summarize a specific contrast with top DEGs and statistics.

    Args:
        contrast_id: Contrast to summarize
        lfc_thresh: Minimum absolute log2 fold change threshold
        p_thresh: Maximum p-value threshold
        max_genes: Maximum number of top genes to include

    Returns:
        JSON string with contrast summary and top genes
    """
    df = LONG_DF[LONG_DF.contrast_id == contrast_id]
    df = df[(df.logFC.abs() >= lfc_thresh) & (df.pvalue < p_thresh)]

    if df.empty:
        return json.dumps({
            "total_DEGs": 0,
            "top_genes": [],
            "mean_logFC": None,
            "median_logFC": None
        })

    top = df.reindex(df.logFC.abs().sort_values(ascending=False).index).head(max_genes)
    return json.dumps({
        "total_DEGs": int(len(df)),
        "top_genes": [{"gene": r.Gene, "logFC": float(r.logFC)} for _, r in top.iterrows()],
        "mean_logFC": float(df.logFC.mean()),
        "median_logFC": float(df.logFC.median())
    })

if __name__ == "__main__":
    server.run()<|MERGE_RESOLUTION|>--- conflicted
+++ resolved
@@ -3,11 +3,8 @@
 import pandas as pd
 from mcp.server.fastmcp import FastMCP
 from ResultsIntegration import ResultsIntegrator
-<<<<<<< HEAD
 from streamlit_tabs.helpers import log_streamlit_function
-=======
-from shared.workflow_logging import log_tool
->>>>>>> a1a79b98
+
 
 server = FastMCP("UORCA-Tools")
 
@@ -53,12 +50,8 @@
     LONG_DF = pd.DataFrame(columns=['analysis_id','contrast_id','Gene','logFC','pvalue'])
 
 # 1) Top recurring DEGs
-@server.tool()
-<<<<<<< HEAD
+@server.tool
 @log_streamlit_function
-=======
-@log_tool
->>>>>>> a1a79b98
 async def get_most_common_genes(lfc_thresh: float, p_thresh: float, top_n: int) -> str:
     """
     Find the most commonly differentially expressed genes across contrasts.
@@ -76,12 +69,7 @@
     return json.dumps([{"gene": g, "count": int(c)} for g, c in counts.items()])
 
 # 2) Per-gene + contrast stats
-@server.tool()
-<<<<<<< HEAD
 @log_streamlit_function
-=======
-@log_tool
->>>>>>> a1a79b98
 async def get_gene_contrast_stats(gene: str, contrast_id: str = None) -> str:
     """
     Get statistics for a specific gene across contrasts.
@@ -100,11 +88,7 @@
 
 # 3) Filter by set A vs set B
 @server.tool()
-<<<<<<< HEAD
 @log_streamlit_function
-=======
-@log_tool
->>>>>>> a1a79b98
 async def filter_genes_by_contrast_sets(set_a: list, set_b: list, lfc_thresh: float, p_thresh: float) -> str:
     """
     Find genes that are significant in contrast set A but not in set B.
@@ -144,11 +128,7 @@
 
 # 4) Contrast mini-summary
 @server.tool()
-<<<<<<< HEAD
 @log_streamlit_function
-=======
-@log_tool
->>>>>>> a1a79b98
 async def summarize_contrast(contrast_id: str, lfc_thresh: float, p_thresh: float, max_genes: int = 10) -> str:
     """
     Summarize a specific contrast with top DEGs and statistics.
