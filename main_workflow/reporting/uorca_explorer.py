#!/usr/bin/env python3
"""
UORCA Explorer - A Streamlit app for interactive exploration of UORCA RNA-seq results

This app allows you to:
- Select any subset of genes, datasets, or contrasts
- Instantly see updated heatmaps and expression plots
- Explore your RNA-seq results interactively

Usage:
  streamlit run uorca_explorer.py

Or with custom port:
  streamlit run uorca_explorer.py --server.port 8501
"""

import os
import streamlit as st
import pandas as pd
import plotly.express as px
import plotly.graph_objects as go
from pathlib import Path
import sys
import json
import logging
from datetime import datetime
from dataclasses import dataclass
from typing import List, Dict, Any, Optional, Tuple, Set
import numpy as np

import re
from collections import Counter
import math

class ModuleFilter(logging.Filter):
    def __init__(self, names):
        super().__init__()
        self.names = names

    def filter(self, record):
        return any(record.name.startswith(n) for n in self.names)

# Load environment variables from .env file
try:
    from dotenv import load_dotenv
    # Try loading from current directory first, then parent directories
    load_dotenv()
    # Also try loading from project root
    project_root = Path(__file__).parent.parent.parent
    env_file = project_root / ".env"
    if env_file.exists():
        load_dotenv(env_file)
except ImportError:
    # dotenv not available, continue without it
    pass

# Use current directory to import ResultsIntegration
script_dir = os.path.dirname(os.path.abspath(__file__))
# ResultsIntegration.py is in the same directory
from ResultsIntegration import ResultsIntegrator
from single_analysis_plots import (
    create_pca_plot,
    create_volcano_plot,
    create_ma_plot,
    create_deg_heatmap,
    load_sample_groups,
)

# Import the new MCP-based landing page integration
try:
    from landing_page_integration import (
        generate_ai_landing_page,
        auto_analyze_on_load,
        LandingPageData,
        ContrastSelection,
        ThresholdSelection
    )
    MCP_LANDING_PAGE_AVAILABLE = True
except ImportError as e:
    MCP_LANDING_PAGE_AVAILABLE = False
    import logging
    logger = logging.getLogger(__name__)
    logger.warning(f"MCP landing page integration not available: {e}")

# AI Landing Page functionality - integrated directly
try:
    import openai
    from openai import OpenAI
    LANDING_PAGE_AVAILABLE = True
except ImportError as e:
    LANDING_PAGE_AVAILABLE = False
    # Only show warning in sidebar, not main area

# Helper function for contrast labels
def short_label(full_label: str) -> str:
    """Create short labels for contrast multiselect display"""
    # keeps 'KO_vs_WT' out of 'GSE12345:KO_vs_WT – long sentence …'
    return full_label.split(":", 1)[-1].split(" –")[0].split(" - ")[0][:25]

# ========================================================================
# AI LANDING PAGE FUNCTIONALITY - MCP-BASED
# ========================================================================

# Data structures are imported from landing_page_integration if available
# Otherwise define minimal versions for compatibility
if not MCP_LANDING_PAGE_AVAILABLE:
    from dataclasses import dataclass

    @dataclass
    class ContrastSelection:
        """Container for selected contrast with justification"""
        analysis_id: str
        contrast_id: str
        relevance_score: float
        justification: str
        deg_count: int

    @dataclass
    class ThresholdSelection:
        """Container for automatically selected statistical thresholds"""
        fdr_cutoff: float
        logfc_cutoff: float
        min_frequency: int
        justification: str

    @dataclass
    class LandingPageData:
        """Container for all landing page data"""
        selected_contrasts: List[ContrastSelection]
        thresholds: ThresholdSelection
        top_genes: List[str]
        heatmap_fig: Optional[go.Figure]
        gene_table: pd.DataFrame
        narrative: str

    # Fallback function if MCP integration not available
    def generate_ai_landing_page(integrator, biological_prompt: str, max_genes: int = 50) -> Optional[LandingPageData]:
        """Fallback if MCP integration not available."""
        st.error("MCP-based landing page not available. Please ensure all dependencies are installed.")
        return None





























# The old AI functions have been removed - they are now provided by the MCP-based system

# Check if fragment is available (Streamlit >=1.33.0)
# If not, fallback to experimental_fragment
try:
    from streamlit import fragment
    st.fragment = fragment
except ImportError:
    try:
        from streamlit import experimental_fragment
        st.fragment = experimental_fragment
    except ImportError:
        # Fallback for very old Streamlit versions
        def fragment(func):
            """Fallback decorator when st.fragment is not available."""
            def wrapper(*args, **kwargs):
                return func(*args, **kwargs)
            return wrapper
        st.fragment = fragment

    # Add a cache for figure objects to improve performance in older versions
    @st.cache_data(hash_funcs={go.Figure: lambda _: None})
    def cached_figure_creation(func_name, *args, **kwargs):
        """Cache figure objects to avoid recreating them."""
        if func_name == "create_lfc_heatmap":
            return ri.create_lfc_heatmap(*args, **kwargs)
        elif func_name == "create_expression_plots":
            return ri.create_expression_plots(*args, **kwargs)
        return None

# Set page configuration
st.set_page_config(
    page_title="UORCA Explorer",
    page_icon="🧬",
    layout="wide",
    initial_sidebar_state="expanded",
)

# Add CSS for dataframe text wrapping and compact multiselect tags
st.markdown("""
<style>
  /* Fix for text wrapping in dataframes */
  .stDataFrame tbody tr td {
    white-space: normal !important;
    word-wrap: break-word !important;
    max-width: 300px;
  }
  .stDataFrame th {
    white-space: normal !important;
    word-wrap: break-word !important;
    max-width: 300px;
  }
  /* Ensure Description column has more space */
  .stDataFrame td:nth-child(3) {
    min-width: 250px;
    max-width: 500px;
  }
  /* Compact multiselect tags */
  span[data-baseweb="tag"] {
    font-size: 11px !important;
    padding: 0.25rem 0.5rem !important;
    height: 1.2rem !important;
  }
</style>
""", unsafe_allow_html=True)

# ---------- 1. sidebar: data & user parameters -----------------
st.sidebar.title("🧬 UORCA Explorer")

# Get the default results directory
default_dir = os.getenv("UORCA_DEFAULT_RESULTS_DIR")
if not default_dir:
    default_dir = os.path.join(os.path.dirname(os.path.dirname(script_dir)), "UORCA_results")
    if not os.path.exists(default_dir):
        default_dir = os.path.dirname(os.path.dirname(script_dir))

# absolute path on the server
results_dir = st.sidebar.text_input(
    "Results directory",
    value=default_dir,
    help="Folder containing UORCA RNAseqAnalysis results"
)

def _validate_results_dir(path: str) -> tuple[bool, str]:
    """Simple validation for the user supplied results directory."""
    if not os.path.isdir(path):
        return False, "Directory does not exist"
    for root, dirs, files in os.walk(path):
        if "RNAseqAnalysis" in dirs or "DEG.csv" in files:
            return True, ""
    return False, "No RNAseqAnalysis data found"

# expensive → cache resource (keeps the object alive for the whole session)
@st.cache_resource
def get_integrator(path):
    try:
        ri = ResultsIntegrator(results_dir=path)
        ri.load_data()
        return ri, None
    except Exception as e:
        return None, str(e)

# Load the integrator (cached)
valid_dir, validation_error = _validate_results_dir(results_dir)

with st.sidebar.status("Loading data...", expanded=True) as status:
    if not valid_dir:
        status.update(label=f"Error: {validation_error}", state="error")
        st.stop()

    ri, error = get_integrator(results_dir)

    if error:
        status.update(label=f"Error loading data: {error}", state="error")
    elif not ri or not ri.cpm_data:
        status.update(label="No data found. Please check the directory path.", state="error")
    else:
        status.update(label=f"✅ Loaded {len(ri.cpm_data)} datasets", state="complete")

        # Check if this is the first time loading this directory
        if 'previous_results_dir' not in st.session_state or st.session_state.previous_results_dir != results_dir:
            st.session_state.previous_results_dir = results_dir
            st.session_state.auto_analysis_complete = False
            st.session_state.auto_analysis_result = None

        # Trigger auto-analysis if not done yet and MCP is available
        if (not st.session_state.get('auto_analysis_complete', False) and
            MCP_LANDING_PAGE_AVAILABLE and
            bool(os.getenv("OPENAI_API_KEY"))):
            with st.spinner("🤖 Automatically analyzing your dataset..."):
                try:
                    auto_result = auto_analyze_on_load(ri)
                    if auto_result and auto_result.get('success'):
                        st.session_state.auto_analysis_result = auto_result
                        st.session_state.auto_analysis_complete = True
                        st.success("✅ Initial analysis complete! Check the AI Summary tab.")
                except Exception as e:
                    logger = logging.getLogger(__name__)
                    logger.warning(f"Auto-analysis failed: {e}")
                    st.session_state.auto_analysis_complete = True  # Mark as complete to avoid retrying

# Show AI landing page availability status
api_key_available = bool(os.getenv("OPENAI_API_KEY"))

# Check for both old and new implementations
landing_available = LANDING_PAGE_AVAILABLE or MCP_LANDING_PAGE_AVAILABLE

if landing_available and api_key_available:
    st.sidebar.success("🤖 AI Landing Page: Fully Available")
    if MCP_LANDING_PAGE_AVAILABLE:
        st.sidebar.info("Using MCP-based agent system")
elif landing_available and not api_key_available:
    st.sidebar.error("🤖 AI Landing Page: API Key Required")
    with st.sidebar.expander("ℹ️ Enable AI Features", expanded=False):
        st.markdown("""
        **Current Status:** AI packages installed ✅, but API key missing ❌

        **Required for AI Landing Page:**
        - Agent-based contrast selection and analysis
        - Intelligent gene ranking across contrasts
        - Comprehensive biological interpretation
        - Auto-analysis on data load

        **To enable AI features:**

        Option 1 - Environment variable:
        ```bash
        export OPENAI_API_KEY=your_key_here
        ```

        Option 2 - .env file (recommended):
        Create a `.env` file in the project root:
        ```
        OPENAI_API_KEY=your_key_here
        ```

        The AI Landing Page requires an OpenAI API key to function.
        """)
else:
    st.sidebar.error("🤖 AI Landing Page: Not Available")
    with st.sidebar.expander("ℹ️ Enable AI Features", expanded=False):
        st.markdown("""
        **Current Status:** AI packages not available ❌

        **To enable AI landing page:**
        ```bash
        pip install openai pydantic-ai
        ```

        Also ensure MCP servers are installed:
        - mcp_data_extractor.py
        - mcp_analysis.py

        Then set your API key:
        - Environment: `export OPENAI_API_KEY=your_key`
        - .env file: Add `OPENAI_API_KEY=your_key` to `.env`

        AI features provide:
        - MCP agent-based analysis with structured data extraction
        - Automatic analysis when data is loaded
        - Comprehensive biological interpretation
        - Research-focused insights and pathway analysis
        """)

# Only show the rest of the UI if we successfully loaded data
if ri and ri.cpm_data:
    # Get all genes across all datasets
    all_genes = set()
    for cpm_df in ri.cpm_data.values():
        if 'Gene' in cpm_df.columns:
            all_genes.update(cpm_df['Gene'].tolist())
    all_genes = sorted(all_genes)

    # Advanced options (moved up so variables are available throughout)
    st.sidebar.subheader("Advanced Options")
    show_advanced = st.sidebar.checkbox("Show advanced options", value=False)

    # Initialize default values
    pvalue_thresh = 0.05
    lfc_thresh = 1.0
    min_unique = 1
    max_contrasts_unique = 2
    top_frequent_genes = 20
    top_unique_genes = 10
    hide_x_labels = True

    if show_advanced:
        # Add slider and number input side by side for precision
        col1, col2 = st.sidebar.columns([3, 1])
        with col1:
            pvalue_thresh = st.slider("Adjusted P-value threshold", 0.0, 0.1, 0.05, 0.001, help="Genes must have adj.P.Val below this threshold to be considered significant")
        with col2:
            pvalue_text = st.text_input("", value=f"{pvalue_thresh:.3f}", key="pvalue_text")
            try:
                pvalue_thresh = float(pvalue_text)
            except ValueError:
                pass

        col1, col2 = st.sidebar.columns([3, 1])
        with col1:
            lfc_thresh = st.slider("Log2FC threshold", 0.0, 5.0, 1.0, 0.1, help="Absolute log2 fold change threshold")
        with col2:
            lfc_text = st.text_input("", value=f"{lfc_thresh:.1f}", key="lfc_text")
            try:
                lfc_thresh = float(lfc_text)
            except ValueError:
                pass

        st.sidebar.subheader("Auto-selection Parameters")
        st.sidebar.markdown("**Auto-selection uses two strategies:**")
        st.sidebar.markdown("1. **Frequent DEGs**: Genes significant across multiple contrasts")
        st.sidebar.markdown("2. **Contrast-specific DEGs**: High fold-change genes unique to few contrasts")

        col1, col2 = st.sidebar.columns([3, 1])
        with col1:
            top_frequent_genes = st.slider("Frequent DEGs to include", 5, 50, 20, help="Number of genes that are differentially expressed across the most contrasts")
        with col2:
            freq_text = st.text_input("", value=str(top_frequent_genes), key="freq_text")
            try:
                top_frequent_genes = int(freq_text)
            except ValueError:
                pass

        col1, col2 = st.sidebar.columns([3, 1])
        with col1:
            top_unique_genes = st.slider("Contrast-specific DEGs per contrast", 1, 20, 10, help="Number of high fold-change genes to select from each contrast that appear in few other contrasts")
        with col2:
            unique_text = st.text_input("", value=str(top_unique_genes), key="unique_text_simple")
            try:
                top_unique_genes = int(unique_text)
            except ValueError:
                pass

        col1, col2 = st.sidebar.columns([3, 1])
        with col1:
            max_contrasts_unique = st.slider("Max contrasts for 'contrast-specific'", 1, 10, 2, help="A gene is considered 'contrast-specific' if it appears as significant in this many contrasts or fewer")
        with col2:
            max_text = st.text_input("", value=str(max_contrasts_unique), key="max_text")
            try:
                max_contrasts_unique = int(max_text)
            except ValueError:
                pass

        col1, col2 = st.sidebar.columns([3, 1])
        with col1:
            min_unique = st.slider("Min contrast-specific DEGs per contrast", 0, 10, 1, help="Minimum number of contrast-specific genes that must be selected from each contrast (quality control)")
        with col2:
            min_text = st.text_input("", value=str(min_unique), key="min_text")
            try:
                min_unique = int(min_text)
            except ValueError:
                pass

        st.sidebar.subheader("Visualization Options")
        hide_x_labels = st.sidebar.checkbox("Hide x-axis labels in expression plots", value=True)

        st.sidebar.subheader("Heatmap Options")
        use_separate_heatmap_filters = st.sidebar.checkbox("Use different significance filters for heatmap", value=False, help="By default, heatmap uses same filters as Auto-selected DEGs. Enable this to set different thresholds.")

        if use_separate_heatmap_filters:
            st.sidebar.markdown("**Heatmap-specific filters:**")
            col1, col2 = st.sidebar.columns([3, 1])
            with col1:
                heatmap_pvalue_thresh = st.slider("Heatmap P-value threshold", 0.0, 0.1, 0.05, 0.001, help="P-value threshold for heatmap coloring")
            with col2:
                heatmap_pvalue_text = st.text_input("", value=f"{heatmap_pvalue_thresh:.3f}", key="heatmap_pvalue_text")
                try:
                    heatmap_pvalue_thresh = float(heatmap_pvalue_text)
                except ValueError:
                    pass

            col1, col2 = st.sidebar.columns([3, 1])
            with col1:
                heatmap_lfc_thresh = st.slider("Heatmap LFC threshold", 0.0, 5.0, 1.0, 0.1, help="LFC threshold for heatmap coloring")
            with col2:
                heatmap_lfc_text = st.text_input("", value=f"{heatmap_lfc_thresh:.1f}", key="heatmap_lfc_text")
                try:
                    heatmap_lfc_thresh = float(heatmap_lfc_text)
                except ValueError:
                    pass

            use_dynamic_filtering = True
            effective_pvalue_thresh = heatmap_pvalue_thresh
            effective_lfc_thresh = heatmap_lfc_thresh
        else:
            use_dynamic_filtering = True
            effective_pvalue_thresh = pvalue_thresh
            effective_lfc_thresh = lfc_thresh
            st.sidebar.info("🎯 Heatmap uses same significance filters as Auto-selected DEGs")

        hide_empty_rows_cols = st.sidebar.checkbox("Hide genes/contrasts with no significant values", value=False, help="Remove rows/columns where no values meet significance criteria")
        if hide_empty_rows_cols:
            st.sidebar.info("🧹 Genes/contrasts with no significant values will be completely removed from the heatmap")

    # Initialize session state for selections
    if 'datasets_selected' not in st.session_state:
        st.session_state['datasets_selected'] = None

    if 'contrasts_selected' not in st.session_state:
        st.session_state['contrasts_selected'] = None

    # Gene selection
    st.sidebar.subheader("Gene Selection")
    gene_select_method = st.sidebar.radio(
        "Selection method:",
        ["Auto-selected DEGs", "Custom"],
        index=0  # Default to "Auto-selected DEGs"
    )

    if gene_select_method == "Custom":
        st.sidebar.write("Enter genes (one per line):")
        gene_input = st.sidebar.text_area(
            "Gene list:",
            height=150,
            placeholder="MYCN\nALK\nPHOX2B\nATRX\nTP53\nTERT\nARID1A\nARID1B\nNF1\nBARD1",
            label_visibility="collapsed"
        )

        if gene_input.strip():
            # Parse genes from textarea (one per line)
            input_genes = [gene.strip() for gene in gene_input.strip().split('\n') if gene.strip()]
            # Filter to only genes that exist in the data
            gene_sel = [gene for gene in input_genes if gene in all_genes]

            # Show validation info
            if len(input_genes) != len(gene_sel):
                missing_genes = [gene for gene in input_genes if gene not in all_genes]
                st.sidebar.warning(f"⚠️ {len(missing_genes)} genes not found in data: {', '.join(missing_genes[:5])}{' ...' if len(missing_genes) > 5 else ''}")

            if gene_sel:
                st.sidebar.success(f"✅ {len(gene_sel)} genes selected")
                st.sidebar.caption(f"🧬 {len(gene_sel)} genes selected")
            else:
                st.sidebar.error("❌ No valid genes found")
        else:
            gene_sel = []
    elif gene_select_method == "Auto-selected DEGs":
        # Use p-value and lfc thresholds (these will be defined either here or in advanced options)
        if not show_advanced:
            # Add slider and number input side by side for precision
            col1, col2 = st.sidebar.columns([3, 1])
            with col1:
                pvalue_thresh = st.slider("Adjusted P-value threshold", 0.0, 0.1, 0.05, 0.001, help="Use adjusted P-value (adj.P.Val) for filtering DEGs")
            with col2:
                pvalue_text = st.text_input("", value=f"{pvalue_thresh:.3f}", key="pvalue_text_simple")
                try:
                    pvalue_thresh = float(pvalue_text)
                except ValueError:
                    pass

            col1, col2 = st.sidebar.columns([3, 1])
            with col1:
                lfc_thresh = st.slider("abs(Log2FC) threshold", 0.0, 5.0, 1.0, 0.1, help="Genes must have absolute log2 fold change above this threshold to be considered significant")
            with col2:
                lfc_text = st.text_input("", value=f"{lfc_thresh:.1f}", key="lfc_text_simple")
                try:
                    lfc_thresh = float(lfc_text)
                except ValueError:
                    pass

            # In simple mode, always use same filters for heatmap as important genes
            use_dynamic_filtering = True
            effective_pvalue_thresh = pvalue_thresh
            effective_lfc_thresh = lfc_thresh
            hide_empty_rows_cols = st.sidebar.checkbox("Hide genes/contrasts with no significant values", value=False, help="Remove rows/columns where no values meet significance criteria")
            if hide_empty_rows_cols:
                st.sidebar.info("🧹 Genes/contrasts with no significant values will be completely removed from the heatmap")
            st.sidebar.info("🎯 Heatmap uses same significance filters as Auto-selected DEGs")

            # Auto-selection parameters
            st.sidebar.markdown("**Auto-selection uses two strategies:**")
            st.sidebar.markdown("1. **Frequent DEGs**: Genes significant across multiple contrasts")
            st.sidebar.markdown("2. **Contrast-specific DEGs**: High fold-change genes unique to few contrasts")

            col1, col2 = st.sidebar.columns([3, 1])
            with col1:
                top_frequent_genes = st.slider("Frequent DEGs to include", 5, 50, 20, help="Number of genes that are differentially expressed across the most contrasts")
            with col2:
                freq_text = st.text_input("", value=str(top_frequent_genes), key="freq_text_simple")
                try:
                    top_frequent_genes = int(freq_text)
                except ValueError:
                    pass

            col1, col2 = st.sidebar.columns([3, 1])
            with col1:
                top_unique_genes = st.slider("Contrast-specific DEGs per contrast", 1, 20, 10, help="Number of high fold-change genes to select from each contrast that appear in few other contrasts")
            with col2:
                unique_text = st.text_input("", value=str(top_unique_genes), key="unique_text_simple")
                try:
                    top_unique_genes = int(unique_text)
                except ValueError:
                    pass

            col1, col2 = st.sidebar.columns([3, 1])
            with col1:
                max_contrasts_unique = st.slider("Max contrasts for 'contrast-specific'", 1, 10, 2, help="A gene is considered 'contrast-specific' if it appears as significant in this many contrasts or fewer")
            with col2:
                max_text = st.text_input("", value=str(max_contrasts_unique), key="max_text_simple")
                try:
                    max_contrasts_unique = int(max_text)
                except ValueError:
                    pass

        # Get all significant genes
        top_genes = ri.identify_important_genes(
            top_frequent=top_frequent_genes,
            top_unique=top_unique_genes,
            max_contrasts_for_unique=max_contrasts_unique,
            min_unique_per_contrast=min_unique if show_advanced else 1,
            p_value_threshold=pvalue_thresh,
            lfc_threshold=lfc_thresh
        )
        top_genes = sorted(top_genes)
        col1, col2 = st.sidebar.columns([3, 1])
        with col2:
            st.write("")  # Add some spacing
            if st.button("Select All", key="select_all_genes_important") and limited_genes:
                st.session_state['gene_sel_important'] = limited_genes  # Use limited and ranked genes
                try:
                    st.rerun()
                except AttributeError:
                    try:
                        st.experimental_rerun()
                    except AttributeError:
                        pass

        # Limit genes to 200 maximum, selecting by highest LFC if needed
        if len(top_genes) > 200:
            # Get LFC data for ranking
            gene_lfc_map = {}
            for analysis_id, contrasts in ri.deg_data.items():
                for contrast_id, df in contrasts.items():
                    if 'Gene' in df.columns and 'logFC' in df.columns:
                        for _, row in df.iterrows():
                            gene = row['Gene']
                            if gene in top_genes:
                                current_max = gene_lfc_map.get(gene, 0)
                                gene_lfc_map[gene] = max(current_max, abs(row['logFC']))

            # Sort by highest LFC and take top 200
            sorted_genes = sorted(top_genes, key=lambda g: gene_lfc_map.get(g, 0), reverse=True)
            limited_genes = sorted_genes[:200]
            st.sidebar.warning(f"⚠️ Showing top 200 of {len(top_genes)} important genes (ranked by highest LFC). {len(top_genes)-200} genes excluded.")
        else:
            limited_genes = top_genes

        # Use session state if "Select All" was clicked or use default selection (all limited genes)
        default_genes = st.session_state.get('gene_sel_important', limited_genes if limited_genes else [])
        gene_sel = st.sidebar.multiselect(
            "Auto-selected DEGs:",
            limited_genes,
            default=default_genes,
            max_selections=200
        )

        # Add count badge
        if gene_sel:
            st.sidebar.caption(f"🧬 {len(gene_sel)} genes selected")

        # Clear the session state after use
        if 'gene_sel_important' in st.session_state:
            del st.session_state['gene_sel_important']



    # Visualization options
    st.sidebar.subheader("Plot Options")
    plot_type = "violin"  # Always use violin plots

    # Add pagination controls if needed
    if gene_sel:
        genes_per_page = 30
        total_pages = (len(gene_sel) + genes_per_page - 1) // genes_per_page

        if total_pages > 1:
            st.sidebar.markdown("---")
            st.sidebar.subheader("Gene Pagination")

            st.sidebar.info(f"Your selection contains {len(gene_sel)} genes, showing {genes_per_page} per page.")

            # Create three columns for pagination controls
            col1, col2, col3 = st.sidebar.columns([1, 2, 1])

            with col1:
                prev_disabled = 'page_num' in st.session_state and st.session_state.page_num <= 1
                if st.button("◀", disabled=prev_disabled, key="prev_page"):
                    st.session_state.page_num = max(1, st.session_state.get('page_num', 1) - 1)
                    try:
                        st.rerun()
                    except AttributeError:
                        # Fallback for older Streamlit versions
                        try:
                            st.experimental_rerun()
                        except AttributeError:
                            import streamlit.runtime.scriptrunner.magic as _m
                            _m._set_stop_thread(False)  # hidden API for very old versions

            with col2:
                # Initialize page_num in session state if not present
                if 'page_num' not in st.session_state:
                    st.session_state.page_num = 1

                page_num = st.number_input(
                    "Page",
                    min_value=1,
                    max_value=total_pages,
                    value=st.session_state.page_num,
                    step=1,
                    key="page_input"
                )
                st.session_state.page_num = page_num

            with col3:
                next_disabled = 'page_num' in st.session_state and st.session_state.page_num >= total_pages
                if st.button("▶", disabled=next_disabled, key="next_page"):
                    st.session_state.page_num = min(total_pages, st.session_state.get('page_num', 1) + 1)
                    try:
                        st.rerun()
                    except AttributeError:
                        # Fallback for older Streamlit versions
                        try:
                            st.experimental_rerun()
                        except AttributeError:
                            import streamlit.runtime.scriptrunner.magic as _m
                            _m._set_stop_thread(False)  # hidden API for very old versions

            # Show page indicator
            st.sidebar.caption(f"Page {st.session_state.page_num} of {total_pages}")
        else:
            if 'page_num' not in st.session_state:
                st.session_state.page_num = 1
    else:
        if 'page_num' not in st.session_state:
            st.session_state.page_num = 1

    # These options have been moved up in the UI

    # ---------- 2. main tabs ---------------------------------------
    tab_landing, tab_sel, tab1, tab2, tab3, tab4, tab5 = st.tabs(["🤖 View AI Summary", "☑️ Select Data & Contrasts", "🌡️ Explore DEG Heatmap", "📈 Plot Gene Expression", "🧑‍🔬 Analyze Experiments", "📋 View Dataset Info", "🔍 View Contrast Info"])

    # Initialize session state for selections if not exists
    if 'selected_datasets' not in st.session_state:
        # Default to first 5 datasets
        all_dataset_ids = list(ri.cpm_data.keys())
        st.session_state['selected_datasets'] = set(all_dataset_ids[:5])

    if 'selected_contrasts' not in st.session_state:
        # Default to all contrasts for selected datasets
        selected_contrasts = set()
        for analysis_id, contrasts in ri.deg_data.items():
            if analysis_id in st.session_state['selected_datasets']:
                for contrast_id in contrasts.keys():
                    selected_contrasts.add((analysis_id, contrast_id))
        st.session_state['selected_contrasts'] = selected_contrasts



    with tab_landing:
        st.header("🤖 View AI Summary")
        st.markdown("""
        **Generate intelligent summaries of your RNA-seq results with minimal interaction.**

        This AI-powered landing page automatically selects the most relevant contrasts, analyses the key genes that were consistently differentially expressed across multiple conditions, and interprets the biological implications to these genes to guide you to an answer to your research question.
        """)

        # Landing page controls
        col1, col2 = st.columns([2, 1])

        with col1:
            biological_prompt = st.text_area(
                "🧬 Research Context",
                value="General differential expression analysis",
                height=100,
                help="Describe your biological research question. This guides the AI in selecting relevant contrasts and generating interpretations.",
                placeholder="e.g., 'MYCN amplification effects in neuroblastoma tumors' or 'immune checkpoint response in melanoma'"
            )

        with col2:
            st.markdown("**⚙️ Generate Analysis**")
            st.caption("📊 AI will automatically determine optimal contrasts and select top 50 genes based on biological relevance")

            generate_landing = st.button(
                "🚀 Generate AI Landing Page",
                type="primary",
                use_container_width=True,
                help="Uses AI to automatically select relevant contrasts and create interpretive summaries"
            )

        # Display auto-analysis results if available
        if (not hasattr(st.session_state, 'landing_data') and
            st.session_state.get('auto_analysis_result') and
            st.session_state.auto_analysis_result.get('success')):

            st.info("🤖 Showing automatic dataset analysis. You can refine it with a specific research question below.")

            # Display the auto-analysis report
            auto_report = st.session_state.auto_analysis_result.get('report', '')

            with st.container():
                st.markdown("### 📊 Automatic Dataset Overview")
                st.markdown(auto_report)

            st.markdown("---")
            st.markdown("### 🎯 Want a More Focused Analysis?")
            st.markdown("Enter a specific research question below to get targeted insights.")

        # Check if landing page functionality is available
        if not landing_available:
            st.error("❌ AI landing page functionality is not available.")
            st.info("💡 To enable: Install required packages and ensure MCP servers are available.")
        elif not ri or not ri.cpm_data:
            st.info("📁 Please load data first using the sidebar controls.")
        elif generate_landing:
            # Set flag to prevent unnecessary fragment execution during AI generation
            st.session_state.ai_generating = True

            # Generate AI-assisted landing page
            with st.spinner("🤖 AI is analyzing your data and generating the landing page..."):
                try:
                    # Progress callback for user feedback
                    progress_bar = st.progress(0)
                    progress_text = st.empty()

                    def update_progress(progress, message):
                        progress_bar.progress(progress)
                        progress_text.text(f"🔄 {message}")

                    # Generate landing page data using MCP-based system
                    landing_data = generate_ai_landing_page(
                        integrator=ri,
                        biological_prompt=biological_prompt,
                        max_genes=50
                    )

                    # Clear progress indicators
                    progress_bar.empty()
                    progress_text.empty()

                    if landing_data:
                        # Store in session state
                        st.session_state.landing_data = landing_data
                    else:
                        st.error("❌ Failed to generate landing page - no suitable data found.")

                except Exception as e:
                    st.error(f"❌ Error generating landing page: {str(e)}")
                    if "api" in str(e).lower() or "key" in str(e).lower():
                        st.info("💡 Make sure your OpenAI API key is set: `export OPENAI_API_KEY=your_key`")
                    elif "mcp" in str(e).lower():
                        st.info("💡 MCP servers may not be available. Check installation.")
                finally:
                    # Clear progress indicators if they exist
                    if 'progress_bar' in locals():
                        progress_bar.empty()
                    if 'progress_text' in locals():
                        progress_text.empty()
                    # Clear the flag after generation completes
                    if 'ai_generating' in st.session_state:
                        del st.session_state.ai_generating

        # Display landing page results if available
        if hasattr(st.session_state, 'landing_data') and st.session_state.landing_data:
            landing_data = st.session_state.landing_data

            st.success("✅ AI landing page generated successfully!")

            # Create a toggle for layout preference
            col1, col2 = st.columns([3, 1])
            with col1:
                st.markdown("### 📝 AI-Generated Key Findings")
            with col2:
                layout_mode = st.selectbox(
                    "Layout:",
                    ["Side-by-side", "Stacked"],
                    index=0,
                    help="Choose how to display the narrative and heatmap"
                )

            if layout_mode == "Side-by-side":
                # Side-by-side layout
                narrative_col, heatmap_col = st.columns([1, 1.2])  # Give heatmap slightly more space

                with narrative_col:
                    st.markdown(f"""
                    <div style="background: #e8f4fd; padding: 1.5rem; border-radius: 0.5rem; border-left: 4px solid #3498db; margin: 1rem 0; height: 600px; overflow-y: auto;">
                    {landing_data.narrative}
                    </div>
                    """, unsafe_allow_html=True)

                    # Add collapsible sections for additional info
                    with st.expander("🔍 AI-Selected Contrasts", expanded=False):
                        contrast_df = pd.DataFrame([
                            {
                                "Dataset": c.analysis_id,
                                "Contrast": c.contrast_id,
                                "Relevance Score": f"{c.relevance_score:.1f}",
                                "DEG Count": c.deg_count,
                                "AI Justification": c.justification
                            }
                            for c in landing_data.selected_contrasts
                        ])
                        st.dataframe(
                            contrast_df,
                            use_container_width=True,
                            column_config={
                                "AI Justification": st.column_config.TextColumn(
                                    "AI Justification",
                                    width="large"
                                ),
                                "Relevance Score": st.column_config.TextColumn("Relevance Score", width="small"),
                                "DEG Count": st.column_config.NumberColumn("DEG Count", width="small")
                            }
                        )

                    with st.expander("🧬 Top Genes Table", expanded=False):
                        if not landing_data.gene_table.empty:
                            st.dataframe(
                                landing_data.gene_table,
                                use_container_width=True,
                                column_config={
                                    "Gene": st.column_config.TextColumn("Gene Symbol", width="medium"),
                                    "Median LogFC": st.column_config.NumberColumn("Median Log2FC", format="%.2f", help="Median log2 fold change across contrasts"),
                                    "Direction": st.column_config.TextColumn("↑/↓ Pattern", help="Up/down regulation pattern across contrasts"),
                                    "Significant in": st.column_config.TextColumn("Significant in", help="Number of contrasts where gene was significant")
                                }
                            )
                        else:
                            st.info("No genes met the AI-selected significance criteria.")

                    # Gene list for easy copying (moved outside to avoid nested expanders)
                    if not landing_data.gene_table.empty:
                        with st.expander("📋 Gene List (for external tools)", expanded=False):
                            gene_list_text = '\n'.join(landing_data.top_genes)
                            st.text_area(
                                "Copy gene symbols:",
                                value=gene_list_text,
                                height=150,
                                help="Gene symbols, one per line. Copy and paste into other tools like DAVID, Enrichr, etc."
                            )

                with heatmap_col:
                    st.markdown("#### 🌡️ Expression Heatmap")

                    # Add height control
                    with st.expander("🎛️ Heatmap Settings", expanded=False):
                        heatmap_height = st.slider(
                            "Heatmap height (pixels)",
                            min_value=400,
                            max_value=1500,
                            value=max(500, min(1200, len(landing_data.top_genes) * 28)),
                            step=50,
                            help="Adjust height to better see gene labels"
                        )

                    if landing_data.heatmap_fig:
                        # Update the figure height
                        updated_fig = landing_data.heatmap_fig
                        updated_fig.update_layout(height=heatmap_height)
                        st.plotly_chart(updated_fig, use_container_width=True)

                        st.markdown("""
                        💡 **How to interpret this heatmap:**
                        - Each row represents a gene, each column represents a biological contrast
                        - Colors indicate log2 fold change: red (upregulated), blue (downregulated), white (not significant)
                        - Hover over cells to see detailed information including contrast descriptions
                        - Genes and contrasts are automatically clustered to reveal biological patterns
                        """)
                    else:
                        st.warning("Could not generate heatmap.")

            else:
                # Original stacked layout
                st.markdown(f"""
                <div style="background: #e8f4fd; padding: 1.5rem; border-radius: 0.5rem; border-left: 4px solid #3498db; margin: 1rem 0;">
                {landing_data.narrative}
                </div>
                """, unsafe_allow_html=True)

                # Tabbed results view
                landing_tab1, landing_tab2, landing_tab3 = st.tabs(["🔍 AI-Selected Contrasts", "🧬 Top Genes", "🌡️ Expression Heatmap"])

                with landing_tab1:
                    st.markdown("#### Contrasts Selected by AI with Justifications")

                    # Create contrast DataFrame
                    contrast_df = pd.DataFrame([
                        {
                            "Dataset": c.analysis_id,
                            "Contrast": c.contrast_id,
                            "Relevance Score": f"{c.relevance_score:.1f}",
                            "DEG Count": c.deg_count,
                            "AI Justification": c.justification
                        }
                        for c in landing_data.selected_contrasts
                    ])

                    st.dataframe(
                        contrast_df,
                        use_container_width=True,
                        column_config={
                            "AI Justification": st.column_config.TextColumn(
                                "AI Justification",
                                width="large"
                            ),
                            "Relevance Score": st.column_config.TextColumn("Relevance Score", width="small"),
                            "DEG Count": st.column_config.NumberColumn("DEG Count", width="small")
                        }
                    )

                with landing_tab2:
                    st.markdown("#### Top Differentially Expressed Genes")

                    with st.expander("🧬 Top Genes Table", expanded=False):
                        if not landing_data.gene_table.empty:
                            st.dataframe(
                                landing_data.gene_table,
                                use_container_width=True,
                                column_config={
                                    "Gene": st.column_config.TextColumn("Gene Symbol", width="medium"),
                                    "Median LogFC": st.column_config.NumberColumn("Median Log2FC", format="%.2f", help="Median log2 fold change across contrasts"),
                                    "Direction": st.column_config.TextColumn("↑/↓ Pattern", help="Up/down regulation pattern across contrasts"),
                                    "Significant in": st.column_config.TextColumn("Significant in", help="Number of contrasts where gene was significant")
                                }
                            )
                        else:
                            st.info("No genes met the AI-selected significance criteria.")

                    # Gene list for easy copying (moved outside to avoid nested expanders)
                    if not landing_data.gene_table.empty:
                        with st.expander("📋 Gene List (for external tools)", expanded=False):
                            gene_list_text = '\n'.join(landing_data.top_genes)
                            st.text_area(
                                "Copy gene symbols:",
                                value=gene_list_text,
                                height=150,
                                help="Gene symbols, one per line. Copy and paste into other tools like DAVID, Enrichr, etc."
                            )

                with landing_tab3:
                    st.markdown("#### AI-Generated Expression Heatmap")

                    if landing_data.heatmap_fig:
                        st.plotly_chart(landing_data.heatmap_fig, use_container_width=True)

                        st.markdown("""
                        💡 **How to interpret this heatmap:**
                        - Each row represents a gene, each column represents a biological contrast
                        - Colors indicate log2 fold change: red (upregulated), blue (downregulated), white (not significant)
                        - Hover over cells to see detailed information including contrast descriptions
                        - Genes and contrasts are automatically clustered to reveal biological patterns
                        """)
                    else:
                        st.warning("Could not generate heatmap. This may occur if no genes meet the AI-selected significance criteria.")

            # Auto-apply selections to other tabs (moved to bottom)
            st.markdown("---")
            if st.button("📋 Apply These Selections to Other Tabs", type="secondary"):
                selected_datasets = set(c.analysis_id for c in landing_data.selected_contrasts)
                selected_contrasts = set((c.analysis_id, c.contrast_id) for c in landing_data.selected_contrasts)

                st.session_state['selected_datasets'] = selected_datasets
                st.session_state['selected_contrasts'] = selected_contrasts

                st.success("✅ Selections applied! Switch to Heat-map or Expression tabs to see visualizations with these selections.")

            # Export options
            st.markdown("---")
            st.markdown("### 💾 Export AI Results")

            col1, col2 = st.columns(2)

            with col1:
                if not landing_data.gene_table.empty:
                    csv_data = landing_data.gene_table.to_csv(index=False)
                    st.download_button(
                        label="📊 Download Gene Table CSV",
                        data=csv_data,
                        file_name=f"ai_selected_genes_{pd.Timestamp.now().strftime('%Y%m%d_%H%M%S')}.csv",
                        mime="text/csv"
                    )

            with col2:
                # Create a summary report
                summary_data = {
                    'research_context': biological_prompt,
                    'selected_contrasts': len(landing_data.selected_contrasts),
                    'key_genes': len(landing_data.top_genes),
                    'thresholds': {
                        'fdr': landing_data.thresholds.fdr_cutoff,
                        'logfc': landing_data.thresholds.logfc_cutoff,
                        'min_frequency': landing_data.thresholds.min_frequency
                    },
                    'ai_narrative': landing_data.narrative,
                    'generated_at': pd.Timestamp.now().isoformat()
                }

                st.download_button(
                    label="📄 Download AI Summary JSON",
                    data=json.dumps(summary_data, indent=2),
                    file_name=f"ai_landing_summary_{pd.Timestamp.now().strftime('%Y%m%d_%H%M%S')}.json",
                    mime="application/json"
                )

        elif LANDING_PAGE_AVAILABLE:
            # Show helpful information about the landing page
            st.markdown("---")
            st.markdown("### 🚀 Get Started with AI-Assisted Analysis")

            col1, col2 = st.columns(2)

            with col1:
                st.markdown("""
                **🤖 What the AI Landing Page Does:**

                1. **Smart Contrast Selection**: AI analyzes all your contrasts and picks the most biologically relevant ones
                2. **Optimal Thresholds**: Automatically determines the best statistical cutoffs for your data
                3. **Gene Prioritization**: Ranks genes by importance across multiple contrasts
                4. **Biological Interpretation**: Generates accessible summaries of your findings
                5. **Interactive Visualizations**: Creates publication-ready plots with detailed annotations
                """)

            with col2:
                st.markdown("""
                **💡 Tips for Best Results:**

                - **Be Specific**: Describe your research focus (e.g., "MYCN amplification in neuroblastoma")
                - **Include Context**: Mention key pathways, genes, or processes of interest
                - **State Comparisons**: Specify what you're comparing (tumor vs normal)
                """)

    with tab_sel:
        st.header("☑️ Select Data & Contrasts")
        st.markdown("**Select datasets and contrasts for analysis.** Use the tables below to choose your data, then click 'Regenerate Plots' to update visualizations.")

        # Dataset selection table
        st.subheader("Choose Datasets")
        dataset_rows = []
        for analysis_id, info in ri.analysis_info.items():
            title = getattr(ri, "dataset_info", {}).get(analysis_id, {}).get("title", "")
            title_display = title[:100] + ("..." if len(title) > 100 else "") if title else "No title available"

            dataset_rows.append({
                "✔": analysis_id in st.session_state.get('selected_datasets', set()),
                "Accession": info.get("accession", "Unknown"),
                "Dataset ID": analysis_id,
                "Title": title_display,
                "Organism": info.get("organism", "Unknown"),
                "Samples": info.get("number_of_samples", 0),
                "Contrasts": info.get("number_of_contrasts", 0)
            })

        if dataset_rows:
            ds_df = pd.DataFrame(dataset_rows)
            edited_ds = st.data_editor(
                ds_df,
                hide_index=True,
                use_container_width=True,
                column_config={
                    "✔": st.column_config.CheckboxColumn("Select", default=False),
                    "Title": st.column_config.TextColumn("Title", width="large"),
                    "Accession": st.column_config.TextColumn("Accession", width="medium"),
                    "Dataset ID": st.column_config.TextColumn("Dataset ID", width="medium")
                },
                key="selections_dataset_editor"
            )

            # Update selected datasets based on edited data
            if not edited_ds.empty:
                selected_datasets = set(edited_ds.loc[edited_ds["✔"], "Dataset ID"].tolist())
                st.session_state['selected_datasets'] = selected_datasets

                st.caption(f"📊 {len(selected_datasets)} datasets selected")

        # Contrast selection table
        st.subheader("Choose Contrasts")
        if st.session_state['selected_datasets']:
            contrast_rows = []
            for analysis_id, contrasts in ri.deg_data.items():
                if analysis_id in st.session_state['selected_datasets']:
                    for contrast_id in contrasts.keys():
                        # Get description
                        description = ri._get_contrast_description(analysis_id, contrast_id)
                        if description.startswith("Contrast: "):
                            description = description[10:]  # Remove "Contrast: " prefix

                        # Count DEGs
                        deg_count = 0
                        if analysis_id in ri.deg_data and contrast_id in ri.deg_data[analysis_id]:
                            df = ri.deg_data[analysis_id][contrast_id]
                            if 'adj.P.Val' in df.columns and 'logFC' in df.columns:
                                deg_count = ((df['adj.P.Val'] < pvalue_thresh) & (abs(df['logFC']) > lfc_thresh)).sum()

                        contrast_rows.append({
                            "✔": (analysis_id, contrast_id) in st.session_state.get('selected_contrasts', set()),
                            "Dataset": analysis_id,
                            "Accession": ri.analysis_info.get(analysis_id, {}).get("accession", "Unknown"),
                            "Contrast": contrast_id,
                            "Description": description[:150] + ("..." if len(description) > 150 else ""),
                            "DEGs": deg_count
                        })

            if contrast_rows:
                ctr_df = pd.DataFrame(contrast_rows)
                edited_ctr = st.data_editor(
                    ctr_df,
                    hide_index=True,
                    use_container_width=True,
                    column_config={
                        "✔": st.column_config.CheckboxColumn("Select", default=False),
                        "Description": st.column_config.TextColumn("Description", width="large"),
                        "Dataset": st.column_config.TextColumn("Dataset", width="medium"),
                        "Contrast": st.column_config.TextColumn("Contrast", width="medium"),
                        "DEGs": st.column_config.NumberColumn("DEGs", format="%d")
                    },
                    key="selections_contrast_editor"
                )

                # Update selected contrasts based on edited data
                if not edited_ctr.empty:
                    selected_contrasts = set()
                    for _, row in edited_ctr.iterrows():
                        if row["✔"]:
                            selected_contrasts.add((row["Dataset"], row["Contrast"]))
                    st.session_state['selected_contrasts'] = selected_contrasts

                    st.caption(f"🔍 {len(selected_contrasts)} contrasts selected")
            else:
                st.info("No contrasts available for selected datasets.")
        else:
            st.info("Please select at least one dataset to see available contrasts.")

        # Selection summary
        st.markdown("---")
        selected_datasets_count = len(st.session_state.get('selected_datasets', set()))
        selected_contrasts_count = len(st.session_state.get('selected_contrasts', set()))
        genes_count = len(gene_sel) if gene_sel else 0

        col1, col2, col3 = st.columns(3)
        with col1:
            st.metric("Datasets", selected_datasets_count)
        with col2:
            st.metric("Contrasts", selected_contrasts_count)
        with col3:
            st.metric("Genes", genes_count)

        if selected_datasets_count > 0 and selected_contrasts_count > 0 and genes_count > 0:
            st.success("✅ Ready for analysis! Switch to Heat-map or Expression tabs to view results.")
        else:
            missing = []
            if selected_datasets_count == 0:
                missing.append("datasets")
            if selected_contrasts_count == 0:
                missing.append("contrasts")
            if genes_count == 0:
                missing.append("genes")
            st.info(f"ℹ️ Please select {', '.join(missing)} to enable plot generation.")

    with tab1:
        st.header("🌡️ Explore DEG Heatmap")
        st.markdown("**📊 Interactive heatmap showing log2 fold changes for selected genes across contrasts.** Hover over cells for details. Use the sidebar to adjust significance thresholds and filtering options.")

        # Display settings for heatmap
        with st.sidebar.expander("🎨 Display Settings", expanded=False):
            heatmap_font_size = st.slider("Font size", 8, 16, 12, key="heatmap_font")
            show_grid_lines = st.checkbox("Show grid lines", value=True, key="heatmap_grid")
            grid_opacity = st.slider("Grid opacity", 0.1, 1.0, 0.3, key="heatmap_grid_opacity")

        selected_contrasts = list(st.session_state.get('selected_contrasts', set()))

        if not gene_sel:
            st.info("Please select genes from the sidebar.")
        elif not selected_contrasts:
            st.info("Please select contrasts in the 'Selections' tab.")
        else:
            # Only create heatmap if we're actually on the heatmap tab and have selections
            # Check if we have landing page data to avoid unnecessary computation
            if not (hasattr(st.session_state, 'landing_data') and st.session_state.landing_data):
                # Create and display the heatmap using isolated fragment
                @st.fragment
                def draw_heatmap(gene_selection, contrast_pairs, show_adv=False):
                    # Skip execution if AI is currently generating
                    if st.session_state.get('ai_generating', False):
                        return
                    with st.spinner("Generating heatmap..."):
                        try:


                            # Create heatmap with possibly modified parameters
                            # Use cached version if available for older Streamlit versions
                            if 'cached_figure_creation' in globals():
                                fig = cached_figure_creation("create_lfc_heatmap",
                                                            gene_selection,
                                                            contrast_pairs,
                                                            None)
                            else:
                                # Apply dynamic filtering if enabled
                                p_thresh = effective_pvalue_thresh if use_dynamic_filtering else None
                                lfc_thresh_val = effective_lfc_thresh if use_dynamic_filtering else None

                                fig = ri.create_lfc_heatmap(
                                    genes=gene_selection,
                                    contrasts=contrast_pairs,
                                    output_file=None,
                                    p_value_threshold=p_thresh,
                                    lfc_threshold=lfc_thresh_val,
                                    hide_empty_rows_cols=hide_empty_rows_cols,
                                    font_size=heatmap_font_size,
                                    show_grid_lines=show_grid_lines,
                                    grid_opacity=grid_opacity
                                )

                            # Display settings are now handled in the create_lfc_heatmap function



                            if fig:
                                # Add notes about functionality
                                info_messages = ["💡 Hover over cells in the heatmap to see contrast descriptions and gene information."]
                                # if use_dynamic_filtering:
                                #    if show_advanced and 'use_separate_heatmap_filters' in locals() and use_separate_heatmap_filters:
                                #        info_messages.append(f"🎯 Only genes meeting heatmap-specific thresholds (p<{effective_pvalue_thresh:.3f}, #|LFC|>{effective_lfc_thresh:.1f}) are colored.")
                                #    else:
                                #        info_messages.append(f"🎯 Only genes meeting Auto-selected DEGs thresholds (p<{effective_pvalue_thresh:.3f}, |LFC|>{effective_lfc_thresh:.1f}) are colored.")
                                #if hide_empty_rows_cols:
                                #    info_messages.append("🧹 Genes/contrasts with no significant values have been removed.")

                                for msg in info_messages:
                                    st.info(msg)

                                # Display the plot
                                st.plotly_chart(fig, use_container_width=True)
                            else:
                                st.error("Could not generate heatmap. Please check your selections.")
                        except Exception as e:
                            st.error(f"Error generating heatmap: {str(e)}")

                # Call the fragment with just the input parameters
                draw_heatmap(gene_sel, selected_contrasts, show_advanced)
            else:
                # If landing page data exists, show a message and link to apply selections
                st.info("💡 You have AI-generated selections available. Use the 'Apply These Selections to Other Tabs' button in the AI Summary tab to update this heatmap, or make manual selections below.")

                # Still allow manual override
                @st.fragment
                def draw_heatmap_manual(gene_selection, contrast_pairs, show_adv=False):
                    with st.spinner("Generating heatmap..."):
                        try:
                            # Create heatmap with possibly modified parameters
                            # Use cached version if available for older Streamlit versions
                            if 'cached_figure_creation' in globals():
                                fig = cached_figure_creation(
                                    "create_lfc_heatmap",
                                    gene_selection,
                                    contrast_pairs,
<<<<<<< HEAD
                                    None
=======
                                    None,
>>>>>>> dc26af85
                                )
                            else:
                                # Apply dynamic filtering if enabled
                                p_thresh = (
                                    effective_pvalue_thresh if use_dynamic_filtering else None
                                )
                                lfc_thresh_val = (
                                    effective_lfc_thresh if use_dynamic_filtering else None
                                )

                                fig = ri.create_lfc_heatmap(
                                    genes=gene_selection,
                                    contrasts=contrast_pairs,
                                    output_file=None,
                                    p_value_threshold=p_thresh,
                                    lfc_threshold=lfc_thresh_val,
                                    hide_empty_rows_cols=hide_empty_rows_cols,
                                    font_size=heatmap_font_size,
                                    show_grid_lines=show_grid_lines,
                                    grid_opacity=grid_opacity,
                                )

                            # Display settings are now handled in the create_lfc_heatmap function
                            if fig:
<<<<<<< HEAD
                                info_messages = [
                                    "💡 Hover over cells in the heatmap to see contrast descriptions and gene information."
                                ]
=======
                                # Add notes about functionality
                                info_messages = [
                                    "💡 Hover over cells in the heatmap to see contrast descriptions and gene information."
                                ]

>>>>>>> dc26af85
                                for msg in info_messages:
                                    st.info(msg)
                                st.plotly_chart(fig, use_container_width=True)
                            else:
                                st.error(
                                    "Could not generate heatmap. Please check your selections."
                                )
                        except Exception as e:
                            st.error(f"Error generating heatmap: {str(e)}")


                # Allow manual generation if user wants to override AI selections
                if st.button("🔄 Generate Manual Heatmap", help="Generate heatmap with current manual selections, ignoring AI selections"):
                    # Temporarily clear AI data to force manual generation
                    temp_landing_data = st.session_state.get('landing_data')
                    if 'landing_data' in st.session_state:
                        del st.session_state.landing_data
                    draw_heatmap_manual(gene_sel, selected_contrasts, show_advanced)
                    # Restore AI data
                    if temp_landing_data:
                        st.session_state.landing_data = temp_landing_data

    with tab2:
        st.header("📈 Plot Gene Expression")
        st.markdown("**🎻 Violin plots showing gene expression distributions across sample groups.** Each panel represents one gene, with samples grouped by experimental conditions.")

        # Display settings for expression plots
        with st.sidebar.expander("🎨 Display Settings", expanded=False):
            facet_font_size = st.slider("Facet title size", 8, 16, 10, key="violin_font")
            lock_y_axis = st.checkbox("Lock y-axis across genes", value=False, key="violin_lock_y")
            show_raw_points = st.checkbox("Show raw points", value=True, key="violin_points")
            legend_position = st.selectbox("Legend position", ["Bottom", "Right", "Top"], index=0, key="violin_legend")

        selected_datasets = list(st.session_state.get('selected_datasets', set()))

        if not gene_sel:
            st.info("Please select genes from the sidebar.")
        elif not selected_datasets:
            st.info("Please select datasets in the 'Selections' tab.")
        else:
                # Create and display the expression plots using isolated fragment
                @st.fragment
                def draw_expression_plots(gene_selection, dataset_selection, plot_style, hide_labels, page_num, total_pgs, facet_font_size, lock_y_axis, show_raw_points, legend_position):
                    # Skip execution if AI is currently generating
                    if st.session_state.get('ai_generating', False):
                        return
                    with st.spinner("Generating expression plots..."):
                        try:
                            # Calculate gene slice for the current page
                            genes_per_page = 30
                            current_page = page_num
                            start_idx = (current_page - 1) * genes_per_page
                            end_idx = min(start_idx + genes_per_page, len(gene_selection))
                            current_genes = gene_selection[start_idx:end_idx]

                            fig2 = ri.create_expression_plots(
                                genes=current_genes,
                                analyses=dataset_selection,
                                plot_type="violin",
                                output_file=None,
                                hide_x_labels=hide_labels,
                                page_number=page_num,
                                facet_font_size=facet_font_size,
                                lock_y_axis=lock_y_axis,
                                show_raw_points=show_raw_points,
                                legend_position=legend_position,
                                show_grid_lines=True,
                                grid_opacity=0.3
                            )

                            if fig2:
                                # Add page navigation info if we have multiple pages
                                if total_pgs > 1:
                                    # Create pagination controls at the top of the plot for convenience
                                    cols = st.columns([2, 1, 1, 1, 2])
                                    with cols[1]:
                                        prev_disabled = page_num <= 1
                                        if st.button("◀ Previous", disabled=prev_disabled, key="prev_main"):
                                            st.session_state.page_num = max(1, page_num - 1)
                                            try:
                                                st.rerun()
                                            except AttributeError:
                                                # Fallback for older Streamlit versions
                                                try:
                                                    st.experimental_rerun()
                                                except AttributeError:
                                                    import streamlit.runtime.scriptrunner.magic as _m
                                                    _m._set_stop_thread(False)  # hidden API for very old versions
                                    with cols[2]:
                                        st.markdown(f"**Page {page_num}/{total_pgs}**")
                                    with cols[3]:
                                        next_disabled = page_num >= total_pgs
                                        if st.button("Next ▶", disabled=next_disabled, key="next_main"):
                                            st.session_state.page_num = min(total_pgs, page_num + 1)
                                            try:
                                                st.rerun()
                                            except AttributeError:
                                                # Fallback for older Streamlit versions
                                                try:
                                                    st.experimental_rerun()
                                                except AttributeError:
                                                    import streamlit.runtime.scriptrunner.magic as _m
                                                    _m._set_stop_thread(False)  # hidden API for very old versions

                                st.plotly_chart(fig2, use_container_width=True)
                            else:
                                st.error("Could not generate expression plots. Please check your selections.")
                        except Exception as e:
                            st.error(f"Error generating expression plots: {str(e)}")

                # Call the fragment with all input parameters including display settings
                draw_expression_plots(gene_sel, selected_datasets, "violin", hide_x_labels, st.session_state.page_num, total_pages, facet_font_size, lock_y_axis, show_raw_points, legend_position)

    with tab3:
        st.header("🧑‍🔬 Analyze Experiments")
        st.markdown("**📈 Quality control and differential expression plots from individual datasets.** View MDS plots, normalization diagnostics, volcano plots, and MA plots for detailed analysis.")

        # Display settings for analysis plots
        with st.sidebar.expander("🎨 Display Settings", expanded=False):
            plot_font_size = st.slider("Font size", 8, 16, 12, key="analysis_font")
            plot_grid = st.checkbox("Show grid lines", value=True, key="analysis_grid")

        # Select a dataset first - isolate this in a fragment to prevent full rerun
        @st.fragment
        def analysis_plots_tab():
            # Skip execution if AI is currently generating
            if st.session_state.get('ai_generating', False):
                return
            dataset_options = list(ri.cpm_data.keys()) if ri else []
            selected_dataset = st.selectbox("Select a dataset to view analysis plots:", dataset_options)

            if not selected_dataset:
                st.info("Please select a dataset to view RNA-seq analysis plots.")
                return

            # Now handle the plot display for the selected dataset
            # Find QC plots for this dataset
            base_path = os.path.join(results_dir, selected_dataset, "RNAseqAnalysis")

            # Check if the path exists
            if not os.path.exists(base_path):
                st.error(f"Could not find RNAseqAnalysis folder for {selected_dataset}")
            else:
                # General QC plots
                st.subheader("Quality Control and Normalization")

                qc_plot_files = {
                    "MDS Plot": {"file": os.path.join(base_path, "MDS.png"),
                                "description": "**Multi-dimensional scaling plot** showing sample relationships based on their gene expression profiles. This is analogous to a PCA plot.\n\n- **What to look for**: Samples from the same experimental group should cluster together. Outliers may indicate technical issues.\n\n- **Technical details**: Distances on the plot represent leading log2-fold changes between samples (the average of the largest absolute log2-fold changes)."},
                    "Filtering Density": {"file": os.path.join(base_path, "filtering_density.png"),
                                         "description": "**Density plot** showing distribution of gene expression levels (log-CPM) before and after filtering low-expression genes.\n\n- **What to look for**: After filtering (red curve), the left peak of very low-expressed genes should be reduced or eliminated.\n\n- **Technical details**: Low-expression genes are filtered out because they provide little statistical power for differential expression analysis and can increase the multiple testing burden."},
                    "Normalization Boxplots": {"file": os.path.join(base_path, "normalization_boxplots.png"),
                                    "description": "**Boxplots** showing expression distributions before (left) and after (right) normalization.\n\n- **What to look for**: After normalization, all samples should have similar median expression and comparable distributions.\n\n- **Technical details**: Normalization adjusts for technical differences in sequencing depth and composition between libraries to make samples comparable."},
                    "Mean-Variance Relationship (voom)": {"file": os.path.join(base_path, "voom_mean_variance.png"),
                                                 "description": "**Voom transformation plot** showing how the variance of gene expression depends on the mean expression level.\n\n- **What to look for**: A smooth decreasing trend where variance is higher for low-expressed genes and stabilizes for highly-expressed genes.\n\n- **Technical details**: The voom method transforms count data to log-CPM values and estimates the mean-variance relationship to assign appropriate weights for linear modeling."},
                    "SA Plot": {"file": os.path.join(base_path, "sa_plot.png"),
                              "description": "**Sigma vs Average plot** showing the standard deviation of normalized expression values against their average expression.\n\n- **What to look for**: A smooth trend without unusual patterns or outliers.\n\n- **Technical details**: This diagnostic plot from limma helps visualize how gene-wise variances change with expression level after fitting the linear model."}
                }

                # Display QC plots in a structured layout with tabs
                plot_tabs = st.tabs(["Quality Overview", "Expression Filtering", "Normalization", "Variance Modeling"])

                # Tab 1: Quality Overview (interactive PCA plot replacing MDS)
                with plot_tabs[0]:
                    pca_fig = None
                    if ri and selected_dataset in ri.cpm_data:
                        try:
                            cpm_df = ri.cpm_data[selected_dataset]
                            analysis_info = None
                            if hasattr(ri, "analysis_info"):
                                analysis_info = ri.analysis_info.get(selected_dataset)
                            groups = load_sample_groups(ri.results_dir, selected_dataset, cpm_df, analysis_info)
                            pca_fig = create_pca_plot(cpm_df, groups)
                        except Exception:
                            pca_fig = None
                    if pca_fig is not None:
                        st.plotly_chart(pca_fig, use_container_width=True)
                        with st.expander("What does this plot mean?", expanded=True):
                            st.markdown(qc_plot_files["MDS Plot"]["description"])
                    elif os.path.exists(qc_plot_files["MDS Plot"]["file"]):
                        st.image(qc_plot_files["MDS Plot"]["file"])
                        with st.expander("What does this plot mean?", expanded=True):
                            st.markdown(qc_plot_files["MDS Plot"]["description"])
                    else:
                        st.info("MDS plot not available for this dataset.")

                # Tab 2: Expression Filtering
                with plot_tabs[1]:
                    if os.path.exists(qc_plot_files["Filtering Density"]["file"]):
                        st.image(qc_plot_files["Filtering Density"]["file"])
                        with st.expander("What does this plot mean?", expanded=True):
                            st.markdown(qc_plot_files["Filtering Density"]["description"])
                    else:
                        st.info("Filtering density plot not available for this dataset.")

                # Tab 3: Normalization
                with plot_tabs[2]:
                    if os.path.exists(qc_plot_files["Normalization Boxplots"]["file"]):
                        st.image(qc_plot_files["Normalization Boxplots"]["file"])
                        with st.expander("What does this plot mean?", expanded=True):
                            st.markdown(qc_plot_files["Normalization Boxplots"]["description"])
                    else:
                        st.info("Normalization boxplots not available for this dataset.")

                # Tab 4: Variance Modeling
                with plot_tabs[3]:
                    col1, col2 = st.columns(2)

                    with col1:
                        if os.path.exists(qc_plot_files["Mean-Variance Relationship (voom)"]["file"]):
                            st.subheader("Voom Transformation")
                            st.image(qc_plot_files["Mean-Variance Relationship (voom)"]["file"])
                            with st.expander("What does this plot mean?"):
                                st.markdown(qc_plot_files["Mean-Variance Relationship (voom)"]["description"])

                    with col2:
                        if os.path.exists(qc_plot_files["SA Plot"]["file"]):
                            st.subheader("Variance Trend")
                            st.image(qc_plot_files["SA Plot"]["file"])
                            with st.expander("What does this plot mean?"):
                                st.markdown(qc_plot_files["SA Plot"]["description"])

                # Contrast-specific plots
                st.markdown("---")
                st.subheader("Differential Expression Results")

                # Find all contrast directories
                contrast_dirs = [d for d in os.listdir(base_path) if os.path.isdir(os.path.join(base_path, d)) and d != "logs"]

                if contrast_dirs:
                    # Find contrast descriptions if available
                    contrast_descriptions = {}
                    for c_id in contrast_dirs:
                        if hasattr(ri, "contrast_info") and c_id in ri.contrast_info:
                            contrast_descriptions[c_id] = ri.contrast_info[c_id].get('description', '')

                    # Create a list of contrast options with descriptions
                    contrast_options = []
                    for c_id in contrast_dirs:
                        label = f"{c_id}"
                        if c_id in contrast_descriptions and contrast_descriptions[c_id]:
                            # Truncate description if too long
                            desc = contrast_descriptions[c_id]
                            if len(desc) > 80:
                                desc = desc[:77] + "..."
                            label += f" - {desc}"
                        contrast_options.append(label)

                    # Create a mapping from display string to actual contrast ID
                    contrast_display_to_id = {}
                    for i, opt in enumerate(contrast_options):
                        contrast_display_to_id[opt] = contrast_dirs[i]


                    selected_contrast_display = st.selectbox("Select a contrast:", contrast_options)
                    selected_contrast = contrast_display_to_id[selected_contrast_display]

                    if selected_contrast:
                        contrast_path = os.path.join(base_path, selected_contrast)

                        # Show the full contrast description if available
                        if selected_contrast in contrast_descriptions and contrast_descriptions[selected_contrast]:
                            st.markdown(f"**Description:** {contrast_descriptions[selected_contrast]}")

                        # Define plot information with improved descriptions
                        contrast_plot_files = {
                            "Heatmap of Top DEGs": {"file": os.path.join(contrast_path, "heatmap_top50.png"),
                                      "description": "**Hierarchical clustering heatmap** showing the top 50 differentially expressed genes for this contrast.\n\n- **What to look for**: Distinct expression patterns that separate the experimental groups. Groups of co-regulated genes (clusters) may represent functional modules.\n\n- **Technical details**: Genes are clustered based on their expression similarity. Color intensity represents expression level (red = high, blue = low)."},
                            "MA Plot": {"file": os.path.join(contrast_path, "ma_plot.png"),
                                      "description": "**MA plot** showing the relationship between average expression level (x-axis) and log2 fold change (y-axis).\n\n- **What to look for**: Symmetrical distribution around y=0 with significant genes (red points) distributed across expression levels. Asymmetry might indicate normalization issues.\n\n- **Technical details**: Each point represents a gene. M (y-axis) is the log-ratio of expression (log2 fold change), and A (x-axis) is the average expression. Red points are statistically significant DEGs."},
                            "Volcano Plot": {"file": os.path.join(contrast_path, "volcano_plot.png"),
                                          "description": "**Volcano plot** showing the relationship between statistical significance (-log10 p-value on y-axis) and biological significance (log2 fold change on x-axis).\n\n- **What to look for**: Genes in the upper left and right corners are both statistically significant and have large fold changes, making them the most interesting candidates.\n\n- **Technical details**: Each point represents a gene. Red points are statistically significant DEGs after multiple testing correction."}
                        }

                        # Create tabs for the contrast-specific plots
                        de_plot_tabs = st.tabs(["Volcano Plot", "MA Plot", "Heatmap"])

                        # Tab 1: Volcano Plot
                        with de_plot_tabs[0]:
                            volcano_fig = None
                            if (
                                ri
                                and selected_dataset in ri.deg_data
                                and selected_contrast in ri.deg_data[selected_dataset]
                            ):
                                try:
                                    deg_df = ri.deg_data[selected_dataset][selected_contrast]
                                    volcano_fig = create_volcano_plot(deg_df)
                                except Exception:
                                    volcano_fig = None

                            if volcano_fig is not None:
                                st.plotly_chart(volcano_fig, use_container_width=True)
                                with st.expander("What does this plot mean?", expanded=True):
                                    st.markdown(contrast_plot_files["Volcano Plot"]["description"])
                            elif os.path.exists(contrast_plot_files["Volcano Plot"]["file"]):
                                st.image(contrast_plot_files["Volcano Plot"]["file"])
                                with st.expander("What does this plot mean?", expanded=True):
                                    st.markdown(contrast_plot_files["Volcano Plot"]["description"])
                            else:
                                st.info("Volcano plot not available for this contrast.")

                        # Tab 2: MA Plot
                        with de_plot_tabs[1]:
                            ma_fig = None
                            if (
                                ri
                                and selected_dataset in ri.deg_data
                                and selected_contrast in ri.deg_data[selected_dataset]
                            ):
                                try:
                                    deg_df = ri.deg_data[selected_dataset][selected_contrast]
                                    ma_fig = create_ma_plot(deg_df)
                                except Exception:
                                    ma_fig = None

                            if ma_fig is not None:
                                st.plotly_chart(ma_fig, use_container_width=True)
                                with st.expander("What does this plot mean?", expanded=True):
                                    st.markdown(contrast_plot_files["MA Plot"]["description"])
                            elif os.path.exists(contrast_plot_files["MA Plot"]["file"]):
                                st.image(contrast_plot_files["MA Plot"]["file"])
                                with st.expander("What does this plot mean?", expanded=True):
                                    st.markdown(contrast_plot_files["MA Plot"]["description"])
                            else:
                                st.info("MA plot not available for this contrast.")

                        # Tab 3: Heatmap
                        with de_plot_tabs[2]:
                            heatmap_fig = None
                            if (
                                ri
                                and selected_dataset in ri.deg_data
                                and selected_contrast in ri.deg_data[selected_dataset]
                                and selected_dataset in ri.cpm_data
                            ):
                                try:
                                    deg_df = ri.deg_data[selected_dataset][selected_contrast]
                                    cpm_df = ri.cpm_data[selected_dataset]
                                    analysis_info = None
                                    if hasattr(ri, "analysis_info"):
                                        analysis_info = ri.analysis_info.get(selected_dataset)
                                    groups = load_sample_groups(ri.results_dir, selected_dataset, cpm_df, analysis_info)
                                    heatmap_fig = create_deg_heatmap(cpm_df, deg_df, groups)
                                except Exception:
                                    heatmap_fig = None

                            if heatmap_fig is not None:
                                st.plotly_chart(heatmap_fig, use_container_width=True)
                                with st.expander("What does this plot mean?", expanded=True):
                                    st.markdown(contrast_plot_files["Heatmap of Top DEGs"]["description"])
                            elif os.path.exists(contrast_plot_files["Heatmap of Top DEGs"]["file"]):
                                st.image(contrast_plot_files["Heatmap of Top DEGs"]["file"])
                                with st.expander("What does this plot mean?", expanded=True):
                                    st.markdown(contrast_plot_files["Heatmap of Top DEGs"]["description"])
                            else:
                                st.info("Heatmap not available for this contrast.")

                        # Add link to view DEG table
                        deg_file = os.path.join(contrast_path, "DEG.csv")
                        if os.path.exists(deg_file):
                            st.markdown("---")
                            with st.expander("View Differentially Expressed Genes Table", expanded=False):
                                try:
                                    deg_df = pd.read_csv(deg_file)

                                    # Create a copy for display, preserving original numeric types
                                    display_df = deg_df.copy()

                                    # Format p-values for display while keeping them numeric for sorting
                                    column_config = {}
                                    if 'adj.P.Val' in display_df.columns:
                                        # Ensure p-values are numeric for proper sorting
                                        try:
                                            display_df['adj.P.Val'] = pd.to_numeric(display_df['adj.P.Val'])
                                            column_config['adj.P.Val'] = st.column_config.NumberColumn(
                                                "adj.P.Val",
                                                format="%.2e",
                                                help="Adjusted p-value (corrected for multiple testing)"
                                            )
                                        except:
                                            st.warning("Could not convert adj.P.Val to numeric format for sorting.")
                                    if 'P.Value' in display_df.columns:
                                        # Ensure p-values are numeric for proper sorting
                                        try:
                                            display_df['P.Value'] = pd.to_numeric(display_df['P.Value'])
                                            column_config['P.Value'] = st.column_config.NumberColumn(
                                                "P.Value",
                                                format="%.2e",
                                                help="Unadjusted p-value"
                                            )
                                        except:
                                            st.warning("Could not convert P.Value to numeric format for sorting.")
                                    if 'logFC' in display_df.columns:
                                        column_config['logFC'] = st.column_config.NumberColumn(
                                            "logFC",
                                            format="%.2f",
                                            help="Log2 fold change"
                                        )
                                    if 'Gene' in display_df.columns:
                                        column_config['Gene'] = st.column_config.TextColumn(
                                            "Gene",
                                            width="auto",
                                            help="Gene symbol or identifier"
                                        )
                                    if 'Description' in display_df.columns:
                                        column_config['Description'] = st.column_config.TextColumn(
                                            "Description",
                                            width="medium",
                                            help="Contrast description"
                                        )

                                    # Show the dataframe with proper formatting
                                    st.dataframe(
                                        display_df,
                                        use_container_width=True,
                                        column_config=column_config
                                    )

                                    # Add download button for DEG file
                                    csv = pd.read_csv(deg_file).to_csv(index=False)  # Use original values for download
                                    st.download_button(
                                        label="Download DEG Table as CSV",
                                        data=csv,
                                        file_name=f"{selected_dataset}_{selected_contrast}_DEG.csv",
                                        mime="text/csv"
                                    )
                                except Exception as e:
                                    st.error(f"Error loading DEG file: {str(e)}")
                else:
                    st.info("No contrast-specific plots found for this dataset.")

        # Call the isolated fragment
        analysis_plots_tab()

    with tab4:
        st.header("📋 View Dataset Info")
        st.markdown("**📋 Browse and filter dataset metadata.** View study details, organism information, sample counts, and experimental descriptions. Use filters to find specific datasets of interest.")

        # Isolate datasets tab with fragment to prevent recomputation
        @st.fragment
        def datasets_tab():
            # Skip execution if AI is currently generating
            if st.session_state.get('ai_generating', False):
                return
            # Create a DataFrame with dataset information
            dataset_info = []
            for analysis_id, info in ri.analysis_info.items():
                # Build a dataset info dictionary
                dataset_dict = {
                    "Accession": info.get("accession", "Unknown"),
                    "Organism": info.get("organism", "Unknown"),
                    "Number of Samples": info.get("number_of_samples", 0),
                    "Number of Contrasts": info.get("number_of_contrasts", 0),
                    "Dataset ID": analysis_id  # Keep dataset ID but place it last
                }

                # Add dataset_info.txt content split into three columns if available
                if hasattr(ri, "dataset_info") and analysis_id in getattr(ri, "dataset_info", {}):
                    # Remove any "Title:" prefix from the title field
                    title = ri.dataset_info[analysis_id].get("title", "")
                    if isinstance(title, str) and title.startswith("Title:"):
                        title = title[6:].strip()
                    dataset_dict["Title"] = title

                    dataset_dict["Summary"] = ri.dataset_info[analysis_id].get("summary", "")
                    dataset_dict["Design"] = ri.dataset_info[analysis_id].get("design", "")

                dataset_info.append(dataset_dict)

            # Display the dataset information
            if dataset_info:
                df = pd.DataFrame(dataset_info)

                # Add filtering options
                st.subheader("Filter Datasets")
                col1, col2 = st.columns(2)

                with col1:
                    organism_filter = st.multiselect(
                        "Filter by Organism",
                        options=sorted(df["Organism"].unique()),
                        default=[]
                    )

                with col2:
                    search_filter = st.text_input("Search Datasets", "")

                # Apply filters
                filtered_df = df
                if organism_filter:
                    filtered_df = filtered_df[filtered_df["Organism"].isin(organism_filter)]

                if search_filter:
                    search_mask = filtered_df.apply(
                        lambda row: any(search_filter.lower() in str(val).lower() for val in row),
                        axis=1
                    )
                    filtered_df = filtered_df[search_mask]

                # Display the filtered dataset information
                if not filtered_df.empty:
                    # Add checkbox column for selection
                    display_df = filtered_df.copy()
                    display_df["✔"] = display_df["Dataset ID"].isin(st.session_state.get('selected_datasets', set()))

                    # Display dataset information with dataframe for interactivity
                    edited_df = st.data_editor(
                        display_df,
                        hide_index=True,
                        use_container_width=True,
                        column_config={
                            "✔": st.column_config.CheckboxColumn("Select", default=False),
                            "Dataset ID": st.column_config.TextColumn("Dataset ID", width="medium")
                        },
                        key="dataset_info_editor"
                    )

                    # Update selections based on checkboxes
                    if not edited_df.empty:
                        selected_from_info = set(edited_df.loc[edited_df["✔"], "Dataset ID"].tolist())
                        st.session_state['selected_datasets'] = selected_from_info

                    # Show dataset details if available (always show by default)
                    if any(col in filtered_df.columns for col in ["Title", "Summary", "Design"]):
                        for _, row in filtered_df.iterrows():
                            dataset_id = row.get("Dataset ID", row.get("Accession", "Unknown"))
                            accession = row.get("Accession", "")
                            with st.expander(f"Details for {dataset_id} {f'({accession})' if accession else ''}", expanded=True):
                                if "Title" in filtered_df.columns and pd.notna(row.get("Title")):
                                    st.subheader("Title")
                                    st.markdown(str(row["Title"]))

                                if "Summary" in filtered_df.columns and pd.notna(row.get("Summary")):
                                    st.subheader("Summary")
                                    st.markdown(str(row["Summary"]))

                                if "Design" in filtered_df.columns and pd.notna(row.get("Design")):
                                    st.subheader("Overall Design")
                                    st.markdown(str(row["Design"]))

                    # Add quick selection button
                    if st.button("Select all visible datasets", key="select_all_visible_datasets"):
                        visible_datasets = set(display_df["Dataset ID"].tolist())
                        st.session_state['selected_datasets'] = visible_datasets
                        # Reset page number when changing datasets
                        st.session_state.page_num = 1
                        st.success(f"Selected {len(visible_datasets)} datasets for analysis!")
                        st.info("Switch to the Heat-map or Expression tab to view updated visualizations.")
                else:
                    st.info("No datasets match the current filters.")
            else:
                st.info("No dataset information available.")

        # Call the isolated fragment
        datasets_tab()

    with tab5:
        st.header("🔍 View Contrast Info")
        st.markdown("**🔍 Browse and filter contrast details.** View contrast descriptions, DEG counts, and filter by dataset or significance. Use this to understand what each comparison represents.")

        # Isolate contrasts tab with fragment to prevent recomputation
        @st.fragment
        def contrasts_tab():
            # Skip execution if AI is currently generating
            if st.session_state.get('ai_generating', False):
                return
            # Create a DataFrame with contrast information
            # Display contrast information
            contrast_info = []
            for aid, contrasts in ri.deg_data.items():
                for contrast_id in contrasts.keys():
                    # Get original contrast name and description
                    original_name = contrast_id
                    description = "No description available"

                    # Try to get information from contrast_info
                    if hasattr(ri, "contrast_info") and contrast_id in ri.contrast_info:
                        description = ri.contrast_info[contrast_id].get('description', "No description available")
                        # Use original name if available
                        if 'name' in ri.contrast_info[contrast_id]:
                            original_name = ri.contrast_info[contrast_id]['name']

                    # Count DEGs for this contrast
                    deg_count = 0
                    if aid in ri.deg_data and contrast_id in ri.deg_data[aid]:
                        df = ri.deg_data[aid][contrast_id]
                        # Use exact column names from DEG.csv file - prefer adjusted p-value
                        p_value_col = None
                        if 'adj.P.Val' in df.columns:
                            p_value_col = 'adj.P.Val'  # Adjusted p-value (preferred)
                        elif 'P.Value' in df.columns:
                            p_value_col = 'P.Value'  # Unadjusted p-value (fallback)

                        lfc_col = 'logFC' if 'logFC' in df.columns else None

                        if p_value_col and lfc_col:
                            deg_count = ((df[p_value_col] < pvalue_thresh) &
                                         (abs(df[lfc_col]) > lfc_thresh)).sum()

                    contrast_info.append({
                        "Dataset": aid,
                        "Accession": ri.analysis_info.get(aid, {}).get("accession", "Unknown"),
                        "Contrast": original_name,
                        "Original ID": contrast_id,
                        "Description": description,
                        "DEGs": deg_count
                    })

            # Display the contrast information
            if contrast_info:
                df = pd.DataFrame(contrast_info)
                # Format DEG count column as integer
                if 'DEGs' in df.columns:
                    df['DEGs'] = df['DEGs'].astype(int)

                # Add filtering options
                st.subheader("Filter Contrasts")
                col1, col2, col3 = st.columns(3)

                with col1:
                    dataset_column = "Dataset" if "Dataset" in df.columns else "Accession"
                    dataset_filter = st.multiselect(
                        "Filter by Dataset",
                        options=sorted(df[dataset_column].unique()),
                        default=[]
                    )

                with col2:
                    min_degs = st.number_input("Minimum DEGs", min_value=0, value=0)

                with col3:
                    search_filter = st.text_input("Search Contrasts", "")

                # Apply filters
                filtered_df = df
                if dataset_filter:
                    # Get the column to filter by
                    dataset_column = "Dataset" if "Dataset" in filtered_df.columns else "Accession"
                    filtered_df = filtered_df[filtered_df[dataset_column].isin(dataset_filter)]

                if min_degs > 0:
                    filtered_df = filtered_df[filtered_df["DEGs"] >= min_degs]

                if search_filter:
                    search_mask = filtered_df.apply(
                        lambda row: any(search_filter.lower() in str(val).lower() for val in row),
                        axis=1
                    )
                    filtered_df = filtered_df[search_mask]

                # Display the filtered contrast information
                if not filtered_df.empty:
                    # Sort by DEG count by default
                    filtered_df = filtered_df.sort_values("DEGs", ascending=False)

                    # Add checkbox column for selection
                    display_df = filtered_df.copy()
                    display_df["✔"] = display_df.apply(
                        lambda row: (row['Dataset'], row.get('Original ID', row['Contrast'])) in st.session_state.get('selected_contrasts', set()),
                        axis=1
                    )

                    # Display contrast information with dataframe for interactivity
                    edited_df = st.data_editor(
                        display_df,
                        hide_index=True,
                        use_container_width=True,
                        column_config={
                            "✔": st.column_config.CheckboxColumn("Select", default=False),
                            "Dataset": st.column_config.TextColumn("Dataset", width="medium"),
                            "Contrast": st.column_config.TextColumn("Contrast", width="medium"),
                            "Original ID": st.column_config.TextColumn("Original ID", width="medium")
                        },
                        key="contrast_info_editor"
                    )

                    # Update selections based on checkboxes
                    if not edited_df.empty:
                        selected_from_info = set()
                        for _, row in edited_df.iterrows():
                            if row["✔"]:
                                dataset = row['Dataset']
                                contrast = row.get('Original ID', row['Contrast'])
                                selected_from_info.add((dataset, contrast))
                        st.session_state['selected_contrasts'] = selected_from_info

                    # Add quick selection button
                    if st.button("Select all visible contrasts", key="select_all_visible_contrasts"):
                        visible_contrasts = set()
                        for _, row in display_df.iterrows():
                            dataset = row['Dataset']
                            contrast = row.get('Original ID', row['Contrast'])
                            visible_contrasts.add((dataset, contrast))
                        st.session_state['selected_contrasts'] = visible_contrasts
                        # Reset page number when changing contrasts
                        st.session_state.page_num = 1
                        st.success(f"Selected {len(visible_contrasts)} contrasts for analysis!")
                        st.info("Switch to the Heat-map tab to view updated visualizations.")
                else:
                    st.info("No contrasts match the current filters.")
            else:
                st.info("No contrast information available.")

        # Call the isolated fragment
        contrasts_tab()

    # ---------- 3. additional features -------------------------------
    st.sidebar.divider()
    st.sidebar.subheader("Export Options")
    export_format = st.sidebar.selectbox("Export format:", ["HTML", "CSV"])

    if st.sidebar.button("Export Current View"):
            if export_format == "HTML":
                try:
                    # Create a temporary directory for the export
                    import tempfile
                    import shutil

                    with tempfile.TemporaryDirectory() as tmpdir:
                        # Generate the interactive report
                        output_dir = ri.create_integrated_report(
                            top_frequent=top_frequent_genes,
                            top_unique=top_unique_genes,
                            plot_type="violin",
                            gene_list=gene_sel,
                            max_genes=100,
                            min_unique_per_contrast=min_unique,
                            p_value_threshold=pvalue_thresh,
                            lfc_threshold=lfc_thresh,
                            max_contrasts_for_unique=max_contrasts_unique,
                            hide_x_labels=hide_x_labels,
                            output_dir=tmpdir
                        )

                        # Create a zip file
                        timestamp = datetime.now().strftime("%Y%m%d_%H%M%S")
                        zip_filename = f"uorca_explorer_export_{timestamp}"
                        zip_path = os.path.join(tmpdir, f"{zip_filename}.zip")
                        shutil.make_archive(os.path.join(tmpdir, zip_filename), 'zip', output_dir)

                        # Provide download link
                        with open(zip_path, "rb") as f:
                            st.sidebar.download_button(
                                label="Download HTML Report",
                                data=f,
                                file_name="uorca_explorer_export.zip",
                                mime="application/zip"
                            )
                except Exception as e:
                    st.sidebar.error(f"Error exporting HTML: {str(e)}")
            else:
                try:
                    # Create CSV exports
                    import io

                    # Create a buffer for the zip file
                    buffer = io.BytesIO()
                    import zipfile

                    with zipfile.ZipFile(buffer, 'w') as zf:
                        # Export gene expression data
                        selected_datasets = st.session_state.get('selected_datasets', set())
                        for dataset_id in selected_datasets:
                            if dataset_id in ri.cpm_data:
                                df = ri.cpm_data[dataset_id]
                                if 'Gene' in df.columns:
                                    # Filter to selected genes if any
                                    if gene_sel:
                                        df = df[df['Gene'].isin(gene_sel)]
                                    csv_data = df.to_csv(index=False)
                                    zf.writestr(f"{dataset_id}_expression.csv", csv_data)

                        # Export DEG data
                        selected_contrasts = st.session_state.get('selected_contrasts', set())
                        for aid, cid in selected_contrasts:
                            if aid in ri.deg_data and cid in ri.deg_data[aid]:
                                df = ri.deg_data[aid][cid]
                                if 'Gene' in df.columns:
                                    # Filter to selected genes if any
                                    if gene_sel:
                                        df = df[df['Gene'].isin(gene_sel)]
                                    csv_data = df.to_csv(index=False)
                                    zf.writestr(f"{aid}_{cid}_DEG.csv", csv_data)

                    # Reset buffer position
                    buffer.seek(0)

                    # Provide download button
                    st.sidebar.download_button(
                        label="Download CSV Data",
                        data=buffer,
                        file_name="uorca_explorer_data.zip",
                        mime="application/zip"
                    )
                except Exception as e:
                    st.sidebar.error(f"Error exporting CSV: {str(e)}")

    # ---------- 4. housekeeping ------------------------------------
    st.sidebar.divider()
    st.sidebar.markdown(
        """
        *Powered by Streamlit & Plotly*

        **How to access this app remotely:**
        1. Run this app on your server: `streamlit run uorca_explorer.py`
        2. Create an SSH tunnel from your local machine:
           ```
           ssh -L 8000:127.0.0.1:8501 user@server
           ```
        3. Open `http://127.0.0.1:8000` in your browser
        """
    )
else:
    # Show help if no data is loaded
    st.info(
        """
        ## Welcome to UORCA Explorer

        This app allows you to interactively explore RNA-seq results from UORCA analyses.

        ### Getting Started
        1. Enter the path to your UORCA results directory in the sidebar
        2. The app will load your data and display interactive visualizations
        3. Use the sidebar controls to filter genes, datasets, and contrasts

        ### Troubleshooting
        - Make sure the path contains valid UORCA analysis results
        - Each analysis should have a directory structure with:
          - RNAseqAnalysis/ directory with CPM.csv file
          - metadata/ directory with contrasts.csv and edger_analysis_samples.csv files
        """
    )

if __name__ == "__main__":
    # This is just here for documentation
    pass<|MERGE_RESOLUTION|>--- conflicted
+++ resolved
@@ -1362,11 +1362,7 @@
                                     "create_lfc_heatmap",
                                     gene_selection,
                                     contrast_pairs,
-<<<<<<< HEAD
-                                    None
-=======
                                     None,
->>>>>>> dc26af85
                                 )
                             else:
                                 # Apply dynamic filtering if enabled
@@ -1391,17 +1387,11 @@
 
                             # Display settings are now handled in the create_lfc_heatmap function
                             if fig:
-<<<<<<< HEAD
-                                info_messages = [
-                                    "💡 Hover over cells in the heatmap to see contrast descriptions and gene information."
-                                ]
-=======
                                 # Add notes about functionality
                                 info_messages = [
                                     "💡 Hover over cells in the heatmap to see contrast descriptions and gene information."
                                 ]
 
->>>>>>> dc26af85
                                 for msg in info_messages:
                                     st.info(msg)
                                 st.plotly_chart(fig, use_container_width=True)
