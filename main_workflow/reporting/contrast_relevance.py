from pydantic import BaseModel, ConfigDict
from typing import List, Dict, Any
import asyncio
import json
import pandas as pd
import statistics
import sys
import os
from pathlib import Path
from openai import OpenAI
from dotenv import load_dotenv

<<<<<<< HEAD
from streamlit_tabs.helpers import log_streamlit_agent
=======
from shared.workflow_logging import log_agent_tool
>>>>>>> a1a79b98

# Load environment variables
load_dotenv()

# Set up OpenAI client
openai_api_key = os.getenv("OPENAI_API_KEY")
if not openai_api_key:
    raise RuntimeError("OPENAI_API_KEY not set")
client = OpenAI(api_key=openai_api_key)

# Add path to import from dataset_identification module
sys.path.insert(0, str(Path(__file__).parent.parent / "dataset_identification"))

def call_openai_json(prompt: str, schema: Dict[str, Any], name: str) -> dict:
    """Call OpenAI API with JSON schema enforcement."""
    response = client.chat.completions.create(
        model="gpt-4.1-mini",
        messages=[
            {"role": "user", "content": prompt}
        ],
        response_format={
            "type": "json_schema",
            "json_schema": {
                "name": name,
                "schema": schema,
                "strict": True
            }
        },
        temperature=0.1
    )
    content = response.choices[0].message.content
    if content is None:
        raise ValueError("OpenAI API returned empty response content")
    return json.loads(content)

# Define prompts directory for this module
PROMPT_DIR = Path(__file__).parent / "prompts"

def load_prompt(fname: str) -> str:
    """Load prompt from the reporting prompts directory."""
    path = PROMPT_DIR / fname
    if not path.exists():
        raise FileNotFoundError(f"Prompt file not found: {path}")
    return path.read_text().strip()

class ContrastAssessment(BaseModel):
    model_config = ConfigDict(extra="forbid")
    analysis_id: str
    contrast_id: str
    RelevanceScore: float
    Justification: str

class ContrastAssessments(BaseModel):
    model_config = ConfigDict(extra="forbid")
    assessments: List[ContrastAssessment]

CONTRAST_ASSESS_SCHEMA = ContrastAssessments.model_json_schema()

<<<<<<< HEAD
@log_streamlit_agent
=======
@log_agent_tool
>>>>>>> a1a79b98
async def assess_contrast_subbatch(
    sub_df: pd.DataFrame,
    query: str,
    schema: Dict[str, Any],
    name: str,
    rep: int,
    batch_idx: int,
    total_batches: int,
    sem: asyncio.Semaphore
) -> List[ContrastAssessment]:
    async with sem:
        print(f"⏳ Contrast relevance rep {rep+1}, batch {batch_idx+1}/{total_batches}")
        sys_prompt = load_prompt("assess_contrast_relevance.txt")
        prompt = (
            f"{sys_prompt}\n"
            f"Research query: \"{query}\"\n"
            f"Contrasts to assess (batch {batch_idx+1}):\n"
            f"{sub_df.to_json(orient='records')}"
        )
        data = await asyncio.to_thread(call_openai_json, prompt, schema, name)
        return [ContrastAssessment.model_validate(a) for a in data['assessments']]

<<<<<<< HEAD
@log_streamlit_agent
=======
@log_agent_tool
>>>>>>> a1a79b98
async def repeated_contrast_relevance(
    df: pd.DataFrame,
    query: str,
    repeats: int,
    batch_size: int,
    openai_api_jobs: int
) -> pd.DataFrame:
    print(
        f"📊 Starting contrast relevance scoring: "
        f"{repeats} repetitions, batch size {batch_size}, "
        f"parallel API jobs: {openai_api_jobs}"
    )
    sem = asyncio.Semaphore(openai_api_jobs)
    tasks = []
    batches = [df.iloc[i:i+batch_size] for i in range(0, len(df), batch_size)]
    total_batches = len(batches)

    for rep in range(repeats):
        for idx, sub in enumerate(batches):
            tasks.append(
                assess_contrast_subbatch(
                    sub, query, CONTRAST_ASSESS_SCHEMA, "contrast_assessments",
                    rep, idx, total_batches, sem
                )
            )

    all_results = await asyncio.gather(*tasks)

    # Flatten and aggregate
    coll: Dict[tuple, Dict[str, Any]] = {}
    for result in all_results:
        for a in result:
            key = (a.analysis_id, a.contrast_id)
            entry = coll.setdefault(key, {'scores': [], 'justifications': []})
            entry['scores'].append(a.RelevanceScore)
            entry['justifications'].append(a.Justification)

    records: List[Dict[str, Any]] = []
    for (analysis_id, contrast_id), v in coll.items():
        rec = {
            'analysis_id': analysis_id,
            'contrast_id': contrast_id,
            'RelevanceScore': round(statistics.mean(v['scores']), 2)
        }
        for i, (score, just) in enumerate(zip(v['scores'], v['justifications']), 1):
            rec[f'Run{i}Score'] = score
            rec[f'Run{i}Justification'] = just
        records.append(rec)

    return pd.DataFrame(records)

<<<<<<< HEAD
@log_streamlit_agent
=======
@log_agent_tool
>>>>>>> a1a79b98
def run_contrast_relevance(
    ri,  # ResultsIntegrator instance
    query: str,
    repeats: int = 3,
    batch_size: int = 50,
    parallel_jobs: int = 4
) -> pd.DataFrame:
    """
    Run contrast relevance assessment using LLM calls.

    Parameters:
    -----------
    ri : ResultsIntegrator
        Instance of ResultsIntegrator with loaded data
    query : str
        Research question to assess contrast relevance against
    repeats : int
        Number of repetitions for each contrast assessment
    batch_size : int
        Number of contrasts to assess in each API call
    parallel_jobs : int
        Number of parallel API calls

    Returns:
    --------
    pd.DataFrame
        DataFrame with contrast relevance scores and justifications
    """
    # Build a list of all contrasts from ri.deg_data
    contrast_list = []
    for analysis_id, contrasts in ri.deg_data.items():
        dataset_meta = getattr(ri, "dataset_info", {}).get(analysis_id, {})
        title = dataset_meta.get("title", "")
        summary = dataset_meta.get("summary", "")
        design = dataset_meta.get("design", "")

        for contrast_id in contrasts.keys():
            # Get contrast description for context
            description = ri._get_contrast_description(analysis_id, contrast_id)

            # Get basic analysis info
            analysis_info = ri.analysis_info.get(analysis_id, {})
            accession = analysis_info.get('accession', analysis_id)
            organism = analysis_info.get('organism', 'Unknown')

            contrast_list.append({
                'analysis_id': analysis_id,
                'contrast_id': contrast_id,
                'accession': accession,
                'organism': organism,
                'description': description,
                'title': title,
                'summary': summary,
                'design': design
            })

    if not contrast_list:
        return pd.DataFrame()

    df_contrasts = pd.DataFrame(contrast_list)

    # Run the async assessment
    return asyncio.run(
        repeated_contrast_relevance(
            df_contrasts,
            query,
            repeats,
            batch_size,
            parallel_jobs
        )
    )<|MERGE_RESOLUTION|>--- conflicted
+++ resolved
@@ -10,11 +10,8 @@
 from openai import OpenAI
 from dotenv import load_dotenv
 
-<<<<<<< HEAD
 from streamlit_tabs.helpers import log_streamlit_agent
-=======
-from shared.workflow_logging import log_agent_tool
->>>>>>> a1a79b98
+
 
 # Load environment variables
 load_dotenv()
@@ -73,11 +70,7 @@
 
 CONTRAST_ASSESS_SCHEMA = ContrastAssessments.model_json_schema()
 
-<<<<<<< HEAD
 @log_streamlit_agent
-=======
-@log_agent_tool
->>>>>>> a1a79b98
 async def assess_contrast_subbatch(
     sub_df: pd.DataFrame,
     query: str,
@@ -100,11 +93,7 @@
         data = await asyncio.to_thread(call_openai_json, prompt, schema, name)
         return [ContrastAssessment.model_validate(a) for a in data['assessments']]
 
-<<<<<<< HEAD
 @log_streamlit_agent
-=======
-@log_agent_tool
->>>>>>> a1a79b98
 async def repeated_contrast_relevance(
     df: pd.DataFrame,
     query: str,
@@ -156,11 +145,7 @@
 
     return pd.DataFrame(records)
 
-<<<<<<< HEAD
 @log_streamlit_agent
-=======
-@log_agent_tool
->>>>>>> a1a79b98
 def run_contrast_relevance(
     ri,  # ResultsIntegrator instance
     query: str,
